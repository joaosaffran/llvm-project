//===- RootSignatureValidations.h - HLSL Root Signature helpers -----------===//
//
// Part of the LLVM Project, under the Apache License v2.0 with LLVM Exceptions.
// See https://llvm.org/LICENSE.txt for license information.
// SPDX-License-Identifier: Apache-2.0 WITH LLVM-exception
//
//===----------------------------------------------------------------------===//
///
/// \file This file contains helper obejcts for working with HLSL Root
/// Signatures.
///
//===----------------------------------------------------------------------===//

#ifndef LLVM_FRONTEND_HLSL_ROOTSIGNATUREVALIDATIONS_H
#define LLVM_FRONTEND_HLSL_ROOTSIGNATUREVALIDATIONS_H

#include "llvm/ADT/IntervalMap.h"
#include "llvm/Frontend/HLSL/HLSLRootSignature.h"
#include "llvm/Support/Compiler.h"

namespace llvm {
namespace hlsl {
namespace rootsig {

// Basic verification of RootElements

LLVM_ABI bool verifyRootFlag(uint32_t Flags);
LLVM_ABI bool verifyVersion(uint32_t Version);
LLVM_ABI bool verifyRegisterValue(uint32_t RegisterValue);
LLVM_ABI bool verifyRegisterSpace(uint32_t RegisterSpace);
LLVM_ABI bool verifyRootDescriptorFlag(uint32_t Version, uint32_t FlagsVal);
LLVM_ABI bool verifyRangeType(uint32_t Type);
LLVM_ABI bool verifyDescriptorRangeFlag(uint32_t Version,
                                        dxil::ResourceClass Type,
                                        dxbc::DescriptorRangeFlags FlagsVal);
LLVM_ABI bool verifyStaticSamplerFlags(uint32_t Version, uint32_t FlagsNumber);
LLVM_ABI bool verifyNumDescriptors(uint32_t NumDescriptors);
LLVM_ABI bool verifyMipLODBias(float MipLODBias);
LLVM_ABI bool verifyMaxAnisotropy(uint32_t MaxAnisotropy);
LLVM_ABI bool verifyLOD(float LOD);

LLVM_ABI bool verifyNoOverflowedOffset(uint64_t Offset);
<<<<<<< HEAD
LLVM_ABI uint64_t computeRangeBound(uint32_t Offset, uint32_t Size);
LLVM_ABI uint64_t updateOngoingOffset(uint64_t CurOffset,
                                      uint64_t NumDescriptors, uint64_t Offset);
=======
LLVM_ABI uint64_t computeRangeBound(uint64_t Offset, uint32_t Size);
>>>>>>> 7d2f6fd1

} // namespace rootsig
} // namespace hlsl
} // namespace llvm

#endif // LLVM_FRONTEND_HLSL_ROOTSIGNATUREVALIDATIONS_H<|MERGE_RESOLUTION|>--- conflicted
+++ resolved
@@ -40,13 +40,7 @@
 LLVM_ABI bool verifyLOD(float LOD);
 
 LLVM_ABI bool verifyNoOverflowedOffset(uint64_t Offset);
-<<<<<<< HEAD
-LLVM_ABI uint64_t computeRangeBound(uint32_t Offset, uint32_t Size);
-LLVM_ABI uint64_t updateOngoingOffset(uint64_t CurOffset,
-                                      uint64_t NumDescriptors, uint64_t Offset);
-=======
 LLVM_ABI uint64_t computeRangeBound(uint64_t Offset, uint32_t Size);
->>>>>>> 7d2f6fd1
 
 } // namespace rootsig
 } // namespace hlsl
