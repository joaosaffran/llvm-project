--- conflicted
+++ resolved
@@ -19,7 +19,6 @@
 #include "llvm/Frontend/HLSL/HLSLRootSignature.h"
 #include "llvm/IR/Constants.h"
 #include "llvm/MC/DXContainerRootSignature.h"
-#include <cstdint>
 
 namespace llvm {
 class LLVMContext;
@@ -94,18 +93,10 @@
       : Type(Type), Register(Register), Space(Space) {}
 
   void log(raw_ostream &OS) const override {
-<<<<<<< HEAD
     OS << "Cannot bind resource of type "
        << getResourceClassName(toResourceClass(Type))
        << "(register=" << Register << ", space=" << Space
        << "), it exceeds the maximum allowed register value.";
-=======
-    OS << "Cannot append range with implicit lower "
-       << "bound after an unbounded range "
-       << getResourceClassName(toResourceClass(Type))
-       << "(register=" << Register << ", space=" << Space
-       << ") exceeds maximum allowed value.";
->>>>>>> e5e73feb
   }
 
   std::error_code convertToErrorCode() const override {
