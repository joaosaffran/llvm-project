//===- RootSignatureMetadata.h - HLSL Root Signature helpers --------------===//
//
// Part of the LLVM Project, under the Apache License v2.0 with LLVM Exceptions.
// See https://llvm.org/LICENSE.txt for license information.
// SPDX-License-Identifier: Apache-2.0 WITH LLVM-exception
//
//===----------------------------------------------------------------------===//
///
/// \file This file contains a library for working with HLSL Root Signatures and
/// their metadata representation.
///
//===----------------------------------------------------------------------===//

#ifndef LLVM_FRONTEND_HLSL_ROOTSIGNATUREMETADATA_H
#define LLVM_FRONTEND_HLSL_ROOTSIGNATUREMETADATA_H

#include "llvm/ADT/StringRef.h"
#include "llvm/Frontend/HLSL/HLSLRootSignature.h"
#include "llvm/IR/Constants.h"
#include "llvm/MC/DXContainerRootSignature.h"
#include "llvm/Support/Compiler.h"

namespace llvm {
class LLVMContext;
class MDNode;
class Metadata;

namespace hlsl {
namespace rootsig {

template <typename T>
class RootSignatureValidationError
    : public ErrorInfo<RootSignatureValidationError<T>> {
public:
  static char ID;
  StringRef ParamName;
  T Value;

  RootSignatureValidationError(StringRef ParamName, T Value)
      : ParamName(ParamName), Value(Value) {}

  void log(raw_ostream &OS) const override {
    OS << "Invalid value for " << ParamName << ": " << Value;
  }

  std::error_code convertToErrorCode() const override {
    return llvm::inconvertibleErrorCode();
  }
};

<<<<<<< HEAD
class OffsetOverflowError : public ErrorInfo<OffsetOverflowError> {
=======
class OffsetAppendAfterOverflow : public ErrorInfo<OffsetAppendAfterOverflow> {
>>>>>>> 7d2f6fd1
public:
  static char ID;
  dxil::ResourceClass Type;
  uint32_t Register;
  uint32_t Space;

<<<<<<< HEAD
  OffsetOverflowError(dxil::ResourceClass Type, uint32_t Register,
                      uint32_t Space)
      : Type(Type), Register(Register), Space(Space) {}

  void log(raw_ostream &OS) const override {
    OS << "Cannot append range with implicit lower bound after an unbounded "
          "range "
       << getResourceClassName(Type) << "(register=" << Register
       << ", space=" << Space << ").";
=======
  OffsetAppendAfterOverflow(dxil::ResourceClass Type, uint32_t Register,
                            uint32_t Space)
      : Type(Type), Register(Register), Space(Space) {}

  void log(raw_ostream &OS) const override {
    OS << "Range " << getResourceClassName(Type) << "(register=" << Register
       << ", space=" << Space << ") "
       << "cannot be appended after an unbounded range ";
>>>>>>> 7d2f6fd1
  }

  std::error_code convertToErrorCode() const override {
    return llvm::inconvertibleErrorCode();
  }
};

class ShaderRegisterOverflowError
    : public ErrorInfo<ShaderRegisterOverflowError> {
public:
  static char ID;
  dxil::ResourceClass Type;
  uint32_t Register;
  uint32_t Space;

  ShaderRegisterOverflowError(dxil::ResourceClass Type, uint32_t Register,
                              uint32_t Space)
      : Type(Type), Register(Register), Space(Space) {}

  void log(raw_ostream &OS) const override {
    OS << "Overflow for shader register range: " << getResourceClassName(Type)
       << "(register=" << Register << ", space=" << Space << ").";
  }

  std::error_code convertToErrorCode() const override {
    return llvm::inconvertibleErrorCode();
  }
};

<<<<<<< HEAD
class DescriptorRangeOverflowError
    : public ErrorInfo<DescriptorRangeOverflowError> {
=======
class OffsetOverflowError : public ErrorInfo<OffsetOverflowError> {
>>>>>>> 7d2f6fd1
public:
  static char ID;
  dxil::ResourceClass Type;
  uint32_t Register;
  uint32_t Space;

<<<<<<< HEAD
  DescriptorRangeOverflowError(dxil::ResourceClass Type, uint32_t Register,
                               uint32_t Space)
      : Type(Type), Register(Register), Space(Space) {}

  void log(raw_ostream &OS) const override {
    OS << "Overflow for descriptor range: " << getResourceClassName(Type)
=======
  OffsetOverflowError(dxil::ResourceClass Type, uint32_t Register,
                      uint32_t Space)
      : Type(Type), Register(Register), Space(Space) {}

  void log(raw_ostream &OS) const override {
    OS << "Offset overflow for descriptor range: " << getResourceClassName(Type)
>>>>>>> 7d2f6fd1
       << "(register=" << Register << ", space=" << Space << ").";
  }

  std::error_code convertToErrorCode() const override {
    return llvm::inconvertibleErrorCode();
  }
};

class TableSamplerMixinError : public ErrorInfo<TableSamplerMixinError> {
public:
  static char ID;
  dxil::ResourceClass Type;
  uint32_t Location;

  TableSamplerMixinError(dxil::ResourceClass Type, uint32_t Location)
      : Type(Type), Location(Location) {}

  void log(raw_ostream &OS) const override {
    OS << "Samplers cannot be mixed with other "
       << "resource types in a descriptor table, " << getResourceClassName(Type)
       << "(location=" << Location << ")";
  }

  std::error_code convertToErrorCode() const override {
    return llvm::inconvertibleErrorCode();
  }
};

class GenericRSMetadataError : public ErrorInfo<GenericRSMetadataError> {
public:
  LLVM_ABI static char ID;
  StringRef Message;
  MDNode *MD;

  GenericRSMetadataError(StringRef Message, MDNode *MD)
      : Message(Message), MD(MD) {}

  void log(raw_ostream &OS) const override {
    OS << Message;
    if (MD) {
      OS << "\n";
      MD->printTree(OS);
    }
  }

  std::error_code convertToErrorCode() const override {
    return llvm::inconvertibleErrorCode();
  }
};

class InvalidRSMetadataFormat : public ErrorInfo<InvalidRSMetadataFormat> {
public:
  LLVM_ABI static char ID;
  StringRef ElementName;

  InvalidRSMetadataFormat(StringRef ElementName) : ElementName(ElementName) {}

  void log(raw_ostream &OS) const override {
    OS << "Invalid format for  " << ElementName;
  }

  std::error_code convertToErrorCode() const override {
    return llvm::inconvertibleErrorCode();
  }
};

class InvalidRSMetadataValue : public ErrorInfo<InvalidRSMetadataValue> {
public:
  LLVM_ABI static char ID;
  StringRef ParamName;

  InvalidRSMetadataValue(StringRef ParamName) : ParamName(ParamName) {}

  void log(raw_ostream &OS) const override {
    OS << "Invalid value for " << ParamName;
  }

  std::error_code convertToErrorCode() const override {
    return llvm::inconvertibleErrorCode();
  }
};

class MetadataBuilder {
public:
  MetadataBuilder(llvm::LLVMContext &Ctx, ArrayRef<RootElement> Elements)
      : Ctx(Ctx), Elements(Elements) {}

  /// Iterates through elements and dispatches onto the correct Build* method
  ///
  /// Accumulates the root signature and returns the Metadata node that is just
  /// a list of all the elements
  LLVM_ABI MDNode *BuildRootSignature();

private:
  /// Define the various builders for the different metadata types
  MDNode *BuildRootFlags(const dxbc::RootFlags &Flags);
  MDNode *BuildRootConstants(const RootConstants &Constants);
  MDNode *BuildRootDescriptor(const RootDescriptor &Descriptor);
  MDNode *BuildDescriptorTable(const DescriptorTable &Table);
  MDNode *BuildDescriptorTableClause(const DescriptorTableClause &Clause);
  MDNode *BuildStaticSampler(const StaticSampler &Sampler);

  llvm::LLVMContext &Ctx;
  ArrayRef<RootElement> Elements;
  SmallVector<Metadata *> GeneratedMetadata;
};

enum class RootSignatureElementKind {
  Error = 0,
  RootFlags = 1,
  RootConstants = 2,
  SRV = 3,
  UAV = 4,
  CBV = 5,
  DescriptorTable = 6,
  StaticSamplers = 7
};

class MetadataParser {
public:
  MetadataParser(MDNode *Root) : Root(Root) {}

  LLVM_ABI llvm::Expected<llvm::mcdxbc::RootSignatureDesc>
  ParseRootSignature(uint32_t Version);

private:
  llvm::Error parseRootFlags(mcdxbc::RootSignatureDesc &RSD,
                             MDNode *RootFlagNode);
  llvm::Error parseRootConstants(mcdxbc::RootSignatureDesc &RSD,
                                 MDNode *RootConstantNode);
  llvm::Error parseRootDescriptors(mcdxbc::RootSignatureDesc &RSD,
                                   MDNode *RootDescriptorNode,
                                   RootSignatureElementKind ElementKind);
  llvm::Error parseDescriptorRange(mcdxbc::DescriptorTable &Table,
                                   MDNode *RangeDescriptorNode);
  llvm::Error parseDescriptorTable(mcdxbc::RootSignatureDesc &RSD,
                                   MDNode *DescriptorTableNode);
  llvm::Error parseRootSignatureElement(mcdxbc::RootSignatureDesc &RSD,
                                        MDNode *Element);
  llvm::Error parseStaticSampler(mcdxbc::RootSignatureDesc &RSD,
                                 MDNode *StaticSamplerNode);

  llvm::Error validateRootSignature(const llvm::mcdxbc::RootSignatureDesc &RSD);

  MDNode *Root;
};

} // namespace rootsig
} // namespace hlsl
} // namespace llvm

#endif // LLVM_FRONTEND_HLSL_ROOTSIGNATUREMETADATA_H<|MERGE_RESOLUTION|>--- conflicted
+++ resolved
@@ -48,93 +48,63 @@
   }
 };
 
-<<<<<<< HEAD
-class OffsetOverflowError : public ErrorInfo<OffsetOverflowError> {
-=======
 class OffsetAppendAfterOverflow : public ErrorInfo<OffsetAppendAfterOverflow> {
->>>>>>> 7d2f6fd1
 public:
   static char ID;
   dxil::ResourceClass Type;
   uint32_t Register;
   uint32_t Space;
 
-<<<<<<< HEAD
+  OffsetAppendAfterOverflow(dxil::ResourceClass Type, uint32_t Register,
+                            uint32_t Space)
+      : Type(Type), Register(Register), Space(Space) {}
+
+  void log(raw_ostream &OS) const override {
+    OS << "Range " << getResourceClassName(Type) << "(register=" << Register
+       << ", space=" << Space << ") "
+       << "cannot be appended after an unbounded range ";
+  }
+
+  std::error_code convertToErrorCode() const override {
+    return llvm::inconvertibleErrorCode();
+  }
+};
+
+class ShaderRegisterOverflowError
+    : public ErrorInfo<ShaderRegisterOverflowError> {
+public:
+  static char ID;
+  dxil::ResourceClass Type;
+  uint32_t Register;
+  uint32_t Space;
+
+  ShaderRegisterOverflowError(dxil::ResourceClass Type, uint32_t Register,
+                              uint32_t Space)
+      : Type(Type), Register(Register), Space(Space) {}
+
+  void log(raw_ostream &OS) const override {
+    OS << "Overflow for shader register range: " << getResourceClassName(Type)
+       << "(register=" << Register << ", space=" << Space << ").";
+  }
+
+  std::error_code convertToErrorCode() const override {
+    return llvm::inconvertibleErrorCode();
+  }
+};
+
+class OffsetOverflowError : public ErrorInfo<OffsetOverflowError> {
+public:
+  static char ID;
+  dxil::ResourceClass Type;
+  uint32_t Register;
+  uint32_t Space;
+
   OffsetOverflowError(dxil::ResourceClass Type, uint32_t Register,
                       uint32_t Space)
       : Type(Type), Register(Register), Space(Space) {}
 
   void log(raw_ostream &OS) const override {
-    OS << "Cannot append range with implicit lower bound after an unbounded "
-          "range "
-       << getResourceClassName(Type) << "(register=" << Register
-       << ", space=" << Space << ").";
-=======
-  OffsetAppendAfterOverflow(dxil::ResourceClass Type, uint32_t Register,
-                            uint32_t Space)
-      : Type(Type), Register(Register), Space(Space) {}
-
-  void log(raw_ostream &OS) const override {
-    OS << "Range " << getResourceClassName(Type) << "(register=" << Register
-       << ", space=" << Space << ") "
-       << "cannot be appended after an unbounded range ";
->>>>>>> 7d2f6fd1
-  }
-
-  std::error_code convertToErrorCode() const override {
-    return llvm::inconvertibleErrorCode();
-  }
-};
-
-class ShaderRegisterOverflowError
-    : public ErrorInfo<ShaderRegisterOverflowError> {
-public:
-  static char ID;
-  dxil::ResourceClass Type;
-  uint32_t Register;
-  uint32_t Space;
-
-  ShaderRegisterOverflowError(dxil::ResourceClass Type, uint32_t Register,
-                              uint32_t Space)
-      : Type(Type), Register(Register), Space(Space) {}
-
-  void log(raw_ostream &OS) const override {
-    OS << "Overflow for shader register range: " << getResourceClassName(Type)
-       << "(register=" << Register << ", space=" << Space << ").";
-  }
-
-  std::error_code convertToErrorCode() const override {
-    return llvm::inconvertibleErrorCode();
-  }
-};
-
-<<<<<<< HEAD
-class DescriptorRangeOverflowError
-    : public ErrorInfo<DescriptorRangeOverflowError> {
-=======
-class OffsetOverflowError : public ErrorInfo<OffsetOverflowError> {
->>>>>>> 7d2f6fd1
-public:
-  static char ID;
-  dxil::ResourceClass Type;
-  uint32_t Register;
-  uint32_t Space;
-
-<<<<<<< HEAD
-  DescriptorRangeOverflowError(dxil::ResourceClass Type, uint32_t Register,
-                               uint32_t Space)
-      : Type(Type), Register(Register), Space(Space) {}
-
-  void log(raw_ostream &OS) const override {
-    OS << "Overflow for descriptor range: " << getResourceClassName(Type)
-=======
-  OffsetOverflowError(dxil::ResourceClass Type, uint32_t Register,
-                      uint32_t Space)
-      : Type(Type), Register(Register), Space(Space) {}
-
-  void log(raw_ostream &OS) const override {
     OS << "Offset overflow for descriptor range: " << getResourceClassName(Type)
->>>>>>> 7d2f6fd1
        << "(register=" << Register << ", space=" << Space << ").";
   }
 
