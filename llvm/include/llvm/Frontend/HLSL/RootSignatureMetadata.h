//===- RootSignatureMetadata.h - HLSL Root Signature helpers --------------===//
//
// Part of the LLVM Project, under the Apache License v2.0 with LLVM Exceptions.
// See https://llvm.org/LICENSE.txt for license information.
// SPDX-License-Identifier: Apache-2.0 WITH LLVM-exception
//
//===----------------------------------------------------------------------===//
///
/// \file This file contains a library for working with HLSL Root Signatures and
/// their metadata representation.
///
//===----------------------------------------------------------------------===//

#ifndef LLVM_FRONTEND_HLSL_ROOTSIGNATUREMETADATA_H
#define LLVM_FRONTEND_HLSL_ROOTSIGNATUREMETADATA_H

#include "llvm/Frontend/HLSL/HLSLRootSignature.h"
#include "llvm/IR/Constants.h"
#include "llvm/MC/DXContainerRootSignature.h"

namespace llvm {
class LLVMContext;
class MDNode;
class Metadata;

namespace hlsl {
namespace rootsig {

template <typename T>
class RootSignatureValidationError
    : public ErrorInfo<RootSignatureValidationError<T>> {
public:
  static char ID;
  std::string ParamName;
  T Value;

  RootSignatureValidationError(StringRef ParamName, T Value)
      : ParamName(ParamName.str()), Value(Value) {}

  void log(raw_ostream &OS) const override {
    OS << "Invalid value for " << ParamName << ": " << Value;
  }

  std::error_code convertToErrorCode() const override {
    return llvm::inconvertibleErrorCode();
  }
};

class GenericRSMetadataError : public ErrorInfo<GenericRSMetadataError> {
public:
  static char ID;
  std::string Message;

  GenericRSMetadataError(Twine Message) : Message(Message.str()) {}

  void log(raw_ostream &OS) const override { OS << Message; }

  std::error_code convertToErrorCode() const override {
    return llvm::inconvertibleErrorCode();
  }
};

class InvalidRSMetadataFormat : public ErrorInfo<InvalidRSMetadataFormat> {
public:
  static char ID;
  std::string ElementName;

  InvalidRSMetadataFormat(StringRef ElementName)
      : ElementName(ElementName.str()) {}

  void log(raw_ostream &OS) const override {
    OS << "Invalid format for  " << ElementName;
  }

  std::error_code convertToErrorCode() const override {
    return llvm::inconvertibleErrorCode();
  }
};

class InvalidRSMetadataValue : public ErrorInfo<InvalidRSMetadataValue> {
public:
  static char ID;
  std::string ParamName;

  InvalidRSMetadataValue(StringRef ParamName) : ParamName(ParamName.str()) {}

  void log(raw_ostream &OS) const override {
    OS << "Invalid value for " << ParamName;
  }

  std::error_code convertToErrorCode() const override {
    return llvm::inconvertibleErrorCode();
  }
};

class MetadataBuilder {
public:
  MetadataBuilder(llvm::LLVMContext &Ctx, ArrayRef<RootElement> Elements)
      : Ctx(Ctx), Elements(Elements) {}

  /// Iterates through elements and dispatches onto the correct Build* method
  ///
  /// Accumulates the root signature and returns the Metadata node that is just
  /// a list of all the elements
  LLVM_ABI MDNode *BuildRootSignature();

private:
  /// Define the various builders for the different metadata types
  MDNode *BuildRootFlags(const dxbc::RootFlags &Flags);
  MDNode *BuildRootConstants(const RootConstants &Constants);
  MDNode *BuildRootDescriptor(const RootDescriptor &Descriptor);
  MDNode *BuildDescriptorTable(const DescriptorTable &Table);
  MDNode *BuildDescriptorTableClause(const DescriptorTableClause &Clause);
  MDNode *BuildStaticSampler(const StaticSampler &Sampler);

  llvm::LLVMContext &Ctx;
  ArrayRef<RootElement> Elements;
  SmallVector<Metadata *> GeneratedMetadata;
};

enum class RootSignatureElementKind {
  Error = 0,
  RootFlags = 1,
  RootConstants = 2,
  SRV = 3,
  UAV = 4,
  CBV = 5,
  DescriptorTable = 6,
  StaticSamplers = 7
};

class MetadataParser {
public:
  MetadataParser(MDNode *Root) : Root(Root) {}

<<<<<<< HEAD
  LLVM_ABI llvm::Expected<llvm::mcdxbc::RootSignatureDesc>
  ParseRootSignature(uint32_t Version);

private:
  llvm::Error parseRootFlags(mcdxbc::RootSignatureDesc &RSD,
                             MDNode *RootFlagNode);
  llvm::Error parseRootConstants(mcdxbc::RootSignatureDesc &RSD,
                                 MDNode *RootConstantNode);
  llvm::Error parseRootDescriptors(mcdxbc::RootSignatureDesc &RSD,
                                   MDNode *RootDescriptorNode,
                                   RootSignatureElementKind ElementKind);
  llvm::Error parseDescriptorRange(mcdxbc::DescriptorTable &Table,
                                   MDNode *RangeDescriptorNode);
  llvm::Error parseDescriptorTable(mcdxbc::RootSignatureDesc &RSD,
                                   MDNode *DescriptorTableNode);
  llvm::Error parseRootSignatureElement(mcdxbc::RootSignatureDesc &RSD,
                                        MDNode *Element);
  llvm::Error parseStaticSampler(mcdxbc::RootSignatureDesc &RSD,
                                 MDNode *StaticSamplerNode);

  llvm::Error validateRootSignature(const llvm::mcdxbc::RootSignatureDesc &RSD);
=======
  LLVM_ABI bool ParseRootSignature(LLVMContext *Ctx,
                                   mcdxbc::RootSignatureDesc &RSD);

private:
  bool parseRootFlags(LLVMContext *Ctx, mcdxbc::RootSignatureDesc &RSD,
                      MDNode *RootFlagNode);
  bool parseRootConstants(LLVMContext *Ctx, mcdxbc::RootSignatureDesc &RSD,
                          MDNode *RootConstantNode);
  bool parseRootDescriptors(LLVMContext *Ctx, mcdxbc::RootSignatureDesc &RSD,
                            MDNode *RootDescriptorNode,
                            RootSignatureElementKind ElementKind);
  bool parseDescriptorRange(LLVMContext *Ctx, mcdxbc::DescriptorTable &Table,
                            MDNode *RangeDescriptorNode);
  bool parseDescriptorTable(LLVMContext *Ctx, mcdxbc::RootSignatureDesc &RSD,
                            MDNode *DescriptorTableNode);
  bool parseRootSignatureElement(LLVMContext *Ctx,
                                 mcdxbc::RootSignatureDesc &RSD,
                                 MDNode *Element);
  bool parseStaticSampler(LLVMContext *Ctx, mcdxbc::RootSignatureDesc &RSD,
                          MDNode *StaticSamplerNode);

  bool validateRootSignature(LLVMContext *Ctx,
                             const llvm::mcdxbc::RootSignatureDesc &RSD);
>>>>>>> c21e2a5e

  MDNode *Root;
};

} // namespace rootsig
} // namespace hlsl
} // namespace llvm

#endif // LLVM_FRONTEND_HLSL_ROOTSIGNATUREMETADATA_H<|MERGE_RESOLUTION|>--- conflicted
+++ resolved
@@ -15,6 +15,8 @@
 #define LLVM_FRONTEND_HLSL_ROOTSIGNATUREMETADATA_H
 
 #include "llvm/Frontend/HLSL/HLSLRootSignature.h"
+#include "llvm/IR/Constants.h"
+#include "llvm/MC/DXContainerRootSignature.h"
 #include "llvm/IR/Constants.h"
 #include "llvm/MC/DXContainerRootSignature.h"
 
@@ -133,7 +135,6 @@
 public:
   MetadataParser(MDNode *Root) : Root(Root) {}
 
-<<<<<<< HEAD
   LLVM_ABI llvm::Expected<llvm::mcdxbc::RootSignatureDesc>
   ParseRootSignature(uint32_t Version);
 
@@ -155,31 +156,6 @@
                                  MDNode *StaticSamplerNode);
 
   llvm::Error validateRootSignature(const llvm::mcdxbc::RootSignatureDesc &RSD);
-=======
-  LLVM_ABI bool ParseRootSignature(LLVMContext *Ctx,
-                                   mcdxbc::RootSignatureDesc &RSD);
-
-private:
-  bool parseRootFlags(LLVMContext *Ctx, mcdxbc::RootSignatureDesc &RSD,
-                      MDNode *RootFlagNode);
-  bool parseRootConstants(LLVMContext *Ctx, mcdxbc::RootSignatureDesc &RSD,
-                          MDNode *RootConstantNode);
-  bool parseRootDescriptors(LLVMContext *Ctx, mcdxbc::RootSignatureDesc &RSD,
-                            MDNode *RootDescriptorNode,
-                            RootSignatureElementKind ElementKind);
-  bool parseDescriptorRange(LLVMContext *Ctx, mcdxbc::DescriptorTable &Table,
-                            MDNode *RangeDescriptorNode);
-  bool parseDescriptorTable(LLVMContext *Ctx, mcdxbc::RootSignatureDesc &RSD,
-                            MDNode *DescriptorTableNode);
-  bool parseRootSignatureElement(LLVMContext *Ctx,
-                                 mcdxbc::RootSignatureDesc &RSD,
-                                 MDNode *Element);
-  bool parseStaticSampler(LLVMContext *Ctx, mcdxbc::RootSignatureDesc &RSD,
-                          MDNode *StaticSamplerNode);
-
-  bool validateRootSignature(LLVMContext *Ctx,
-                             const llvm::mcdxbc::RootSignatureDesc &RSD);
->>>>>>> c21e2a5e
 
   MDNode *Root;
 };
