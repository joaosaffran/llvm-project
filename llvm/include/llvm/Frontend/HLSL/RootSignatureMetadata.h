//===- RootSignatureMetadata.h - HLSL Root Signature helpers --------------===//
//
// Part of the LLVM Project, under the Apache License v2.0 with LLVM Exceptions.
// See https://llvm.org/LICENSE.txt for license information.
// SPDX-License-Identifier: Apache-2.0 WITH LLVM-exception
//
//===----------------------------------------------------------------------===//
///
/// \file This file contains a library for working with HLSL Root Signatures and
/// their metadata representation.
///
//===----------------------------------------------------------------------===//

#ifndef LLVM_FRONTEND_HLSL_ROOTSIGNATUREMETADATA_H
#define LLVM_FRONTEND_HLSL_ROOTSIGNATUREMETADATA_H

#include "llvm/ADT/StringRef.h"
#include "llvm/Frontend/HLSL/HLSLRootSignature.h"
#include "llvm/IR/Constants.h"
#include "llvm/MC/DXContainerRootSignature.h"
#include "llvm/Support/Compiler.h"

namespace llvm {
class LLVMContext;
class MDNode;
class Metadata;

namespace hlsl {
namespace rootsig {
<<<<<<< HEAD

enum class RSErrorKind {
  Validation,
  AppendAfterUnboundedRange,
  ShaderRegisterOverflow,
  OffsetOverflow,
  SamplerMixin,
  GenericMetadata,
  InvalidMetadataFormat,
  InvalidMetadataValue
};

template <typename T>
void formatImpl(raw_string_ostream &Buff,
                std::integral_constant<RSErrorKind, RSErrorKind::Validation>,
                StringRef ParamName, T Value);

void formatImpl(
    raw_string_ostream &Buff,
    std::integral_constant<RSErrorKind, RSErrorKind::AppendAfterUnboundedRange>,
    dxil::ResourceClass Type, uint32_t Register, uint32_t Space);

void formatImpl(
    raw_string_ostream &Buff,
    std::integral_constant<RSErrorKind, RSErrorKind::ShaderRegisterOverflow>,
    dxil::ResourceClass Type, uint32_t Register, uint32_t Space);

void formatImpl(
    raw_string_ostream &Buff,
    std::integral_constant<RSErrorKind, RSErrorKind::OffsetOverflow>,
    dxil::ResourceClass Type, uint32_t Register, uint32_t Space);

void formatImpl(raw_string_ostream &Buff,
                std::integral_constant<RSErrorKind, RSErrorKind::SamplerMixin>,
                dxil::ResourceClass Type, uint32_t Location);

void formatImpl(
    raw_string_ostream &Buff,
    std::integral_constant<RSErrorKind, RSErrorKind::InvalidMetadataFormat>,
    StringRef ElementName);

void formatImpl(
    raw_string_ostream &Buff,
    std::integral_constant<RSErrorKind, RSErrorKind::InvalidMetadataValue>,
    StringRef ParamName);

void formatImpl(
    raw_string_ostream &Buff,
    std::integral_constant<RSErrorKind, RSErrorKind::GenericMetadata>,
    StringRef Message, MDNode *MD);

template <typename... ArgsTs>
inline void formatImpl(raw_string_ostream &Buff, RSErrorKind Kind,
                       ArgsTs... Args) {
  switch (Kind) {
  case RSErrorKind::Validation:
    return formatImpl(
        Buff, std::integral_constant<RSErrorKind, RSErrorKind::Validation>(),
        Args...);
  case RSErrorKind::AppendAfterUnboundedRange:
    return formatImpl(
        Buff,
        std::integral_constant<RSErrorKind,
                               RSErrorKind::AppendAfterUnboundedRange>(),
        Args...);
  case RSErrorKind::ShaderRegisterOverflow:
    return formatImpl(
        Buff,
        std::integral_constant<RSErrorKind,
                               RSErrorKind::ShaderRegisterOverflow>(),
        Args...);
  case RSErrorKind::OffsetOverflow:
    return formatImpl(
        Buff,
        std::integral_constant<RSErrorKind, RSErrorKind::OffsetOverflow>(),
        Args...);
  case RSErrorKind::SamplerMixin:
    return formatImpl(
        Buff, std::integral_constant<RSErrorKind, RSErrorKind::SamplerMixin>(),
        Args...);
  case RSErrorKind::InvalidMetadataFormat:
    return formatImpl(
        Buff,
        std::integral_constant<RSErrorKind,
                               RSErrorKind::InvalidMetadataFormat>(),
        Args...);
  case RSErrorKind::InvalidMetadataValue:
    return formatImpl(
        Buff,
        std::integral_constant<RSErrorKind,
                               RSErrorKind::InvalidMetadataValue>(),
        Args...);
  case RSErrorKind::GenericMetadata:
    return formatImpl(
        Buff,
        std::integral_constant<RSErrorKind, RSErrorKind::GenericMetadata>(),
        Args...);
  }
}

template <typename... ArgsTs>
static llvm::Error createRSError(RSErrorKind Kind, ArgsTs... Args) {
  std::string Msg;
  raw_string_ostream Buff(Msg);
  formatImpl(Buff, Kind, Args...);
  return createStringError(std::move(Buff.str()), inconvertibleErrorCode());
}
=======
class RootSignatureValidationError
    : public ErrorInfo<RootSignatureValidationError> {
public:
  static char ID;
  std::string Msg;

  RootSignatureValidationError(const Twine &Msg) : Msg(Msg.str()) {}

  void log(raw_ostream &OS) const override { OS << Msg; }

  std::error_code convertToErrorCode() const override {
    return llvm::inconvertibleErrorCode();
  }
};
>>>>>>> f8ba5343

class MetadataBuilder {
public:
  MetadataBuilder(llvm::LLVMContext &Ctx, ArrayRef<RootElement> Elements)
      : Ctx(Ctx), Elements(Elements) {}

  /// Iterates through elements and dispatches onto the correct Build* method
  ///
  /// Accumulates the root signature and returns the Metadata node that is just
  /// a list of all the elements
  LLVM_ABI MDNode *BuildRootSignature();

private:
  /// Define the various builders for the different metadata types
  MDNode *BuildRootFlags(const dxbc::RootFlags &Flags);
  MDNode *BuildRootConstants(const RootConstants &Constants);
  MDNode *BuildRootDescriptor(const RootDescriptor &Descriptor);
  MDNode *BuildDescriptorTable(const DescriptorTable &Table);
  MDNode *BuildDescriptorTableClause(const DescriptorTableClause &Clause);
  MDNode *BuildStaticSampler(const StaticSampler &Sampler);

  llvm::LLVMContext &Ctx;
  ArrayRef<RootElement> Elements;
  SmallVector<Metadata *> GeneratedMetadata;
};

enum class RootSignatureElementKind {
  Error = 0,
  RootFlags = 1,
  RootConstants = 2,
  SRV = 3,
  UAV = 4,
  CBV = 5,
  DescriptorTable = 6,
  StaticSamplers = 7
};

class MetadataParser {
public:
  MetadataParser(MDNode *Root) : Root(Root) {}

  LLVM_ABI llvm::Expected<llvm::mcdxbc::RootSignatureDesc>
  ParseRootSignature(uint32_t Version);

private:
  llvm::Error parseRootFlags(mcdxbc::RootSignatureDesc &RSD,
                             MDNode *RootFlagNode);
  llvm::Error parseRootConstants(mcdxbc::RootSignatureDesc &RSD,
                                 MDNode *RootConstantNode);
  llvm::Error parseRootDescriptors(mcdxbc::RootSignatureDesc &RSD,
                                   MDNode *RootDescriptorNode,
                                   RootSignatureElementKind ElementKind);
  llvm::Error parseDescriptorRange(mcdxbc::DescriptorTable &Table,
                                   MDNode *RangeDescriptorNode);
  llvm::Error parseDescriptorTable(mcdxbc::RootSignatureDesc &RSD,
                                   MDNode *DescriptorTableNode);
  llvm::Error parseRootSignatureElement(mcdxbc::RootSignatureDesc &RSD,
                                        MDNode *Element);
  llvm::Error parseStaticSampler(mcdxbc::RootSignatureDesc &RSD,
                                 MDNode *StaticSamplerNode);

  llvm::Error validateRootSignature(const llvm::mcdxbc::RootSignatureDesc &RSD);

  MDNode *Root;
};

} // namespace rootsig
} // namespace hlsl
} // namespace llvm

#endif // LLVM_FRONTEND_HLSL_ROOTSIGNATUREMETADATA_H<|MERGE_RESOLUTION|>--- conflicted
+++ resolved
@@ -27,115 +27,6 @@
 
 namespace hlsl {
 namespace rootsig {
-<<<<<<< HEAD
-
-enum class RSErrorKind {
-  Validation,
-  AppendAfterUnboundedRange,
-  ShaderRegisterOverflow,
-  OffsetOverflow,
-  SamplerMixin,
-  GenericMetadata,
-  InvalidMetadataFormat,
-  InvalidMetadataValue
-};
-
-template <typename T>
-void formatImpl(raw_string_ostream &Buff,
-                std::integral_constant<RSErrorKind, RSErrorKind::Validation>,
-                StringRef ParamName, T Value);
-
-void formatImpl(
-    raw_string_ostream &Buff,
-    std::integral_constant<RSErrorKind, RSErrorKind::AppendAfterUnboundedRange>,
-    dxil::ResourceClass Type, uint32_t Register, uint32_t Space);
-
-void formatImpl(
-    raw_string_ostream &Buff,
-    std::integral_constant<RSErrorKind, RSErrorKind::ShaderRegisterOverflow>,
-    dxil::ResourceClass Type, uint32_t Register, uint32_t Space);
-
-void formatImpl(
-    raw_string_ostream &Buff,
-    std::integral_constant<RSErrorKind, RSErrorKind::OffsetOverflow>,
-    dxil::ResourceClass Type, uint32_t Register, uint32_t Space);
-
-void formatImpl(raw_string_ostream &Buff,
-                std::integral_constant<RSErrorKind, RSErrorKind::SamplerMixin>,
-                dxil::ResourceClass Type, uint32_t Location);
-
-void formatImpl(
-    raw_string_ostream &Buff,
-    std::integral_constant<RSErrorKind, RSErrorKind::InvalidMetadataFormat>,
-    StringRef ElementName);
-
-void formatImpl(
-    raw_string_ostream &Buff,
-    std::integral_constant<RSErrorKind, RSErrorKind::InvalidMetadataValue>,
-    StringRef ParamName);
-
-void formatImpl(
-    raw_string_ostream &Buff,
-    std::integral_constant<RSErrorKind, RSErrorKind::GenericMetadata>,
-    StringRef Message, MDNode *MD);
-
-template <typename... ArgsTs>
-inline void formatImpl(raw_string_ostream &Buff, RSErrorKind Kind,
-                       ArgsTs... Args) {
-  switch (Kind) {
-  case RSErrorKind::Validation:
-    return formatImpl(
-        Buff, std::integral_constant<RSErrorKind, RSErrorKind::Validation>(),
-        Args...);
-  case RSErrorKind::AppendAfterUnboundedRange:
-    return formatImpl(
-        Buff,
-        std::integral_constant<RSErrorKind,
-                               RSErrorKind::AppendAfterUnboundedRange>(),
-        Args...);
-  case RSErrorKind::ShaderRegisterOverflow:
-    return formatImpl(
-        Buff,
-        std::integral_constant<RSErrorKind,
-                               RSErrorKind::ShaderRegisterOverflow>(),
-        Args...);
-  case RSErrorKind::OffsetOverflow:
-    return formatImpl(
-        Buff,
-        std::integral_constant<RSErrorKind, RSErrorKind::OffsetOverflow>(),
-        Args...);
-  case RSErrorKind::SamplerMixin:
-    return formatImpl(
-        Buff, std::integral_constant<RSErrorKind, RSErrorKind::SamplerMixin>(),
-        Args...);
-  case RSErrorKind::InvalidMetadataFormat:
-    return formatImpl(
-        Buff,
-        std::integral_constant<RSErrorKind,
-                               RSErrorKind::InvalidMetadataFormat>(),
-        Args...);
-  case RSErrorKind::InvalidMetadataValue:
-    return formatImpl(
-        Buff,
-        std::integral_constant<RSErrorKind,
-                               RSErrorKind::InvalidMetadataValue>(),
-        Args...);
-  case RSErrorKind::GenericMetadata:
-    return formatImpl(
-        Buff,
-        std::integral_constant<RSErrorKind, RSErrorKind::GenericMetadata>(),
-        Args...);
-  }
-}
-
-template <typename... ArgsTs>
-static llvm::Error createRSError(RSErrorKind Kind, ArgsTs... Args) {
-  std::string Msg;
-  raw_string_ostream Buff(Msg);
-  formatImpl(Buff, Kind, Args...);
-  return createStringError(std::move(Buff.str()), inconvertibleErrorCode());
-}
-=======
 class RootSignatureValidationError
     : public ErrorInfo<RootSignatureValidationError> {
 public:
@@ -150,7 +41,6 @@
     return llvm::inconvertibleErrorCode();
   }
 };
->>>>>>> f8ba5343
 
 class MetadataBuilder {
 public:
