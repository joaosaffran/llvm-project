//===- DXContainerYAML.h - DXContainer YAMLIO implementation ----*- C++ -*-===//
//
// Part of the LLVM Project, under the Apache License v2.0 with LLVM Exceptions.
// See https://llvm.org/LICENSE.txt for license information.
// SPDX-License-Identifier: Apache-2.0 WITH LLVM-exception
//
//===----------------------------------------------------------------------===//
///
/// \file
/// This file declares classes for handling the YAML representation
/// of DXContainer.
///
//===----------------------------------------------------------------------===//

#ifndef LLVM_OBJECTYAML_DXCONTAINERYAML_H
#define LLVM_OBJECTYAML_DXCONTAINERYAML_H

#include "llvm/ADT/StringRef.h"
#include "llvm/BinaryFormat/DXContainer.h"
#include "llvm/Object/DXContainer.h"
#include "llvm/ObjectYAML/YAML.h"
#include "llvm/Support/YAMLTraits.h"
#include <array>
#include <optional>
#include <string>
#include <vector>

namespace llvm {
namespace DXContainerYAML {

struct VersionTuple {
  uint16_t Major;
  uint16_t Minor;
};

// The optional header fields are required in the binary and will be populated
// when reading from binary, but can be omitted in the YAML text because the
// emitter can calculate them.
struct FileHeader {
  std::vector<llvm::yaml::Hex8> Hash;
  VersionTuple Version;
  std::optional<uint32_t> FileSize;
  uint32_t PartCount;
  std::optional<std::vector<uint32_t>> PartOffsets;
};

struct DXILProgram {
  uint8_t MajorVersion;
  uint8_t MinorVersion;
  uint16_t ShaderKind;
  std::optional<uint32_t> Size;
  uint16_t DXILMajorVersion;
  uint16_t DXILMinorVersion;
  std::optional<uint32_t> DXILOffset;
  std::optional<uint32_t> DXILSize;
  std::optional<std::vector<llvm::yaml::Hex8>> DXIL;
};

#define SHADER_FEATURE_FLAG(Num, DxilModuleNum, Val, Str) bool Val = false;
struct ShaderFeatureFlags {
  ShaderFeatureFlags() = default;
  ShaderFeatureFlags(uint64_t FlagData);
  uint64_t getEncodedFlags();
#include "llvm/BinaryFormat/DXContainerConstants.def"
};

struct ShaderHash {
  ShaderHash() = default;
  ShaderHash(const dxbc::ShaderHash &Data);

  bool IncludesSource;
  std::vector<llvm::yaml::Hex8> Digest;
};

struct RootConstantsYaml {
  uint32_t ShaderRegister;
  uint32_t RegisterSpace;
  uint32_t Num32BitValues;
};

struct RootDescriptorYaml {
  RootDescriptorYaml() = default;

  uint32_t ShaderRegister;
  uint32_t RegisterSpace;

  uint32_t getEncodedFlags() const;

#define ROOT_DESCRIPTOR_FLAG(Num, Val) bool Val = false;
#include "llvm/BinaryFormat/DXContainerConstants.def"
};

struct DescriptorRangeYaml {
  uint32_t RangeType;
  uint32_t NumDescriptors;
  uint32_t BaseShaderRegister;
  uint32_t RegisterSpace;
  uint32_t OffsetInDescriptorsFromTableStart;

  uint32_t getEncodedFlags() const;

#define DESCRIPTOR_RANGE_FLAG(Num, Val) bool Val = false;
#include "llvm/BinaryFormat/DXContainerConstants.def"
};

struct DescriptorTableYaml {
  uint32_t NumRanges;
  uint32_t RangesOffset;
  SmallVector<DescriptorRangeYaml> Ranges;
};

struct RootParameterHeaderYaml {
  uint32_t Type;
  uint32_t Visibility;
  uint32_t Offset;

  RootParameterHeaderYaml(){};
  RootParameterHeaderYaml(uint32_t T) : Type(T) {}
};

struct RootParameterLocationYaml {
  RootParameterHeaderYaml Header;
  std::optional<size_t> IndexInSignature;

  RootParameterLocationYaml(){};
  explicit RootParameterLocationYaml(RootParameterHeaderYaml Header)
      : Header(Header) {}
};

struct RootParameterYamlDesc {
  SmallVector<RootParameterLocationYaml> Locations;

  SmallVector<RootConstantsYaml> Constants;
  SmallVector<RootDescriptorYaml> Descriptors;
  SmallVector<DescriptorTableYaml> Tables;

  template <typename T>
  T &getOrInsertImpl(RootParameterLocationYaml &ParamDesc,
                     SmallVectorImpl<T> &Container) {
    if (!ParamDesc.IndexInSignature) {
      ParamDesc.IndexInSignature = Container.size();
      Container.emplace_back();
    }
    return Container[*ParamDesc.IndexInSignature];
  }

  RootConstantsYaml &
  getOrInsertConstants(RootParameterLocationYaml &ParamDesc) {
    return getOrInsertImpl(ParamDesc, Constants);
  }

  RootDescriptorYaml &
  getOrInsertDescriptor(RootParameterLocationYaml &ParamDesc) {
    return getOrInsertImpl(ParamDesc, Descriptors);
  }

  DescriptorTableYaml &getOrInsertTable(RootParameterLocationYaml &ParamDesc) {
    return getOrInsertImpl(ParamDesc, Tables);
  }

  void insertLocation(RootParameterLocationYaml &Location) {
    Locations.push_back(Location);
  }
};

struct StaticSamplerYamlDesc {
  uint32_t Filter;
  uint32_t AddressU;
  uint32_t AddressV;
  uint32_t AddressW;
  float MipLODBias;
  uint32_t MaxAnisotropy;
  uint32_t ComparisonFunc;
  uint32_t BorderColor;
  float MinLOD;
  float MaxLOD;
  uint32_t ShaderRegister;
  uint32_t RegisterSpace;
  uint32_t ShaderVisibility;
};

struct RootSignatureYamlDesc {
  RootSignatureYamlDesc() = default;

  uint32_t Version;
  uint32_t NumRootParameters;
  uint32_t RootParametersOffset;
  uint32_t NumStaticSamplers;
  uint32_t StaticSamplersOffset;

<<<<<<< HEAD
  SmallVector<RootParameterYamlDesc> Parameters;
  SmallVector<StaticSamplerYamlDesc> StaticSamplers;

  uint32_t getEncodedFlags();

  iterator_range<RootParameterYamlDesc *> params() {
    return make_range(Parameters.begin(), Parameters.end());
  }

  iterator_range<StaticSamplerYamlDesc *> samplers() {
    return make_range(StaticSamplers.begin(), StaticSamplers.end());
  }

=======
  RootParameterYamlDesc Parameters;

  uint32_t getEncodedFlags();

>>>>>>> 08c5207a
  static llvm::Expected<DXContainerYAML::RootSignatureYamlDesc>
  create(const object::DirectX::RootSignature &Data);

#define ROOT_ELEMENT_FLAG(Num, Val) bool Val = false;
#include "llvm/BinaryFormat/DXContainerConstants.def"
};

using ResourceFlags = dxbc::PSV::ResourceFlags;
using ResourceBindInfo = dxbc::PSV::v2::ResourceBindInfo;

struct SignatureElement {
  SignatureElement() = default;

  SignatureElement(dxbc::PSV::v0::SignatureElement El, StringRef StringTable,
                   ArrayRef<uint32_t> IdxTable)
      : Name(StringTable.substr(El.NameOffset,
                                StringTable.find('\0', El.NameOffset) -
                                    El.NameOffset)),
        Indices(IdxTable.slice(El.IndicesOffset, El.Rows)),
        StartRow(El.StartRow), Cols(El.Cols), StartCol(El.StartCol),
        Allocated(El.Allocated != 0), Kind(El.Kind), Type(El.Type),
        Mode(El.Mode), DynamicMask(El.DynamicMask), Stream(El.Stream) {}
  StringRef Name;
  SmallVector<uint32_t> Indices;

  uint8_t StartRow;
  uint8_t Cols;
  uint8_t StartCol;
  bool Allocated;
  dxbc::PSV::SemanticKind Kind;

  dxbc::PSV::ComponentType Type;
  dxbc::PSV::InterpolationMode Mode;
  llvm::yaml::Hex8 DynamicMask;
  uint8_t Stream;
};

struct PSVInfo {
  // The version field isn't actually encoded in the file, but it is inferred by
  // the size of data regions. We include it in the yaml because it simplifies
  // the format.
  uint32_t Version;

  dxbc::PSV::v3::RuntimeInfo Info;
  uint32_t ResourceStride;
  SmallVector<ResourceBindInfo> Resources;
  SmallVector<SignatureElement> SigInputElements;
  SmallVector<SignatureElement> SigOutputElements;
  SmallVector<SignatureElement> SigPatchOrPrimElements;

  using MaskVector = SmallVector<llvm::yaml::Hex32>;
  std::array<MaskVector, 4> OutputVectorMasks;
  MaskVector PatchOrPrimMasks;
  std::array<MaskVector, 4> InputOutputMap;
  MaskVector InputPatchMap;
  MaskVector PatchOutputMap;

  StringRef EntryName;

  void mapInfoForVersion(yaml::IO &IO);

  PSVInfo();
  PSVInfo(const dxbc::PSV::v0::RuntimeInfo *P, uint16_t Stage);
  PSVInfo(const dxbc::PSV::v1::RuntimeInfo *P);
  PSVInfo(const dxbc::PSV::v2::RuntimeInfo *P);
  PSVInfo(const dxbc::PSV::v3::RuntimeInfo *P, StringRef StringTable);
};

struct SignatureParameter {
  uint32_t Stream;
  std::string Name;
  uint32_t Index;
  dxbc::D3DSystemValue SystemValue;
  dxbc::SigComponentType CompType;
  uint32_t Register;
  uint8_t Mask;
  uint8_t ExclusiveMask;
  dxbc::SigMinPrecision MinPrecision;
};

struct Signature {
  llvm::SmallVector<SignatureParameter> Parameters;
};

struct Part {
  Part() = default;
  Part(std::string N, uint32_t S) : Name(N), Size(S) {}
  std::string Name;
  uint32_t Size;
  std::optional<DXILProgram> Program;
  std::optional<ShaderFeatureFlags> Flags;
  std::optional<ShaderHash> Hash;
  std::optional<PSVInfo> Info;
  std::optional<DXContainerYAML::Signature> Signature;
  std::optional<DXContainerYAML::RootSignatureYamlDesc> RootSignature;
};

struct Object {
  FileHeader Header;
  std::vector<Part> Parts;
};

} // namespace DXContainerYAML
} // namespace llvm

LLVM_YAML_IS_SEQUENCE_VECTOR(llvm::DXContainerYAML::Part)
LLVM_YAML_IS_SEQUENCE_VECTOR(llvm::DXContainerYAML::ResourceBindInfo)
LLVM_YAML_IS_SEQUENCE_VECTOR(llvm::DXContainerYAML::SignatureElement)
LLVM_YAML_IS_SEQUENCE_VECTOR(llvm::DXContainerYAML::PSVInfo::MaskVector)
LLVM_YAML_IS_SEQUENCE_VECTOR(llvm::DXContainerYAML::SignatureParameter)
LLVM_YAML_IS_SEQUENCE_VECTOR(llvm::DXContainerYAML::RootParameterLocationYaml)
LLVM_YAML_IS_SEQUENCE_VECTOR(llvm::DXContainerYAML::DescriptorRangeYaml)
LLVM_YAML_IS_SEQUENCE_VECTOR(llvm::DXContainerYAML::StaticSamplerYamlDesc)
LLVM_YAML_DECLARE_ENUM_TRAITS(llvm::dxbc::PSV::SemanticKind)
LLVM_YAML_DECLARE_ENUM_TRAITS(llvm::dxbc::PSV::ComponentType)
LLVM_YAML_DECLARE_ENUM_TRAITS(llvm::dxbc::PSV::InterpolationMode)
LLVM_YAML_DECLARE_ENUM_TRAITS(llvm::dxbc::PSV::ResourceType)
LLVM_YAML_DECLARE_ENUM_TRAITS(llvm::dxbc::PSV::ResourceKind)
LLVM_YAML_DECLARE_ENUM_TRAITS(llvm::dxbc::D3DSystemValue)
LLVM_YAML_DECLARE_ENUM_TRAITS(llvm::dxbc::SigComponentType)
LLVM_YAML_DECLARE_ENUM_TRAITS(llvm::dxbc::SigMinPrecision)

namespace llvm {

class raw_ostream;

namespace yaml {

template <> struct MappingTraits<DXContainerYAML::VersionTuple> {
  static void mapping(IO &IO, DXContainerYAML::VersionTuple &Version);
};

template <> struct MappingTraits<DXContainerYAML::FileHeader> {
  static void mapping(IO &IO, DXContainerYAML::FileHeader &Header);
};

template <> struct MappingTraits<DXContainerYAML::DXILProgram> {
  static void mapping(IO &IO, DXContainerYAML::DXILProgram &Program);
};

template <> struct MappingTraits<DXContainerYAML::ShaderFeatureFlags> {
  static void mapping(IO &IO, DXContainerYAML::ShaderFeatureFlags &Flags);
};

template <> struct MappingTraits<DXContainerYAML::ShaderHash> {
  static void mapping(IO &IO, DXContainerYAML::ShaderHash &Hash);
};

template <> struct MappingTraits<DXContainerYAML::PSVInfo> {
  static void mapping(IO &IO, DXContainerYAML::PSVInfo &PSV);
};

template <> struct MappingTraits<DXContainerYAML::Part> {
  static void mapping(IO &IO, DXContainerYAML::Part &Version);
};

template <> struct MappingTraits<DXContainerYAML::Object> {
  static void mapping(IO &IO, DXContainerYAML::Object &Obj);
};

template <> struct MappingTraits<DXContainerYAML::ResourceFlags> {
  static void mapping(IO &IO, DXContainerYAML::ResourceFlags &Flags);
};

template <> struct MappingTraits<DXContainerYAML::ResourceBindInfo> {
  static void mapping(IO &IO, DXContainerYAML::ResourceBindInfo &Res);
};

template <> struct MappingTraits<DXContainerYAML::SignatureElement> {
  static void mapping(IO &IO, llvm::DXContainerYAML::SignatureElement &El);
};

template <> struct MappingTraits<DXContainerYAML::SignatureParameter> {
  static void mapping(IO &IO, llvm::DXContainerYAML::SignatureParameter &El);
};

template <> struct MappingTraits<DXContainerYAML::Signature> {
  static void mapping(IO &IO, llvm::DXContainerYAML::Signature &El);
};

template <> struct MappingTraits<DXContainerYAML::RootSignatureYamlDesc> {
  static void mapping(IO &IO,
                      DXContainerYAML::RootSignatureYamlDesc &RootSignature);
};

template <>
struct MappingContextTraits<DXContainerYAML::RootParameterLocationYaml,
                            DXContainerYAML::RootSignatureYamlDesc> {
  static void mapping(IO &IO,
                      llvm::DXContainerYAML::RootParameterLocationYaml &L,
                      DXContainerYAML::RootSignatureYamlDesc &S);
};

template <> struct MappingTraits<llvm::DXContainerYAML::RootConstantsYaml> {
  static void mapping(IO &IO, llvm::DXContainerYAML::RootConstantsYaml &C);
};

template <> struct MappingTraits<llvm::DXContainerYAML::RootDescriptorYaml> {
  static void mapping(IO &IO, llvm::DXContainerYAML::RootDescriptorYaml &D);
};

template <> struct MappingTraits<llvm::DXContainerYAML::DescriptorTableYaml> {
  static void mapping(IO &IO, llvm::DXContainerYAML::DescriptorTableYaml &D);
};

template <> struct MappingTraits<llvm::DXContainerYAML::DescriptorRangeYaml> {
  static void mapping(IO &IO, llvm::DXContainerYAML::DescriptorRangeYaml &D);
};

template <> struct MappingTraits<llvm::DXContainerYAML::StaticSamplerYamlDesc> {
  static void mapping(IO &IO, llvm::DXContainerYAML::StaticSamplerYamlDesc &S);
};

} // namespace yaml

} // namespace llvm

#endif // LLVM_OBJECTYAML_DXCONTAINERYAML_H<|MERGE_RESOLUTION|>--- conflicted
+++ resolved
@@ -188,26 +188,15 @@
   uint32_t NumStaticSamplers;
   uint32_t StaticSamplersOffset;
 
-<<<<<<< HEAD
-  SmallVector<RootParameterYamlDesc> Parameters;
+  RootParameterYamlDesc Parameters;
   SmallVector<StaticSamplerYamlDesc> StaticSamplers;
 
   uint32_t getEncodedFlags();
-
-  iterator_range<RootParameterYamlDesc *> params() {
-    return make_range(Parameters.begin(), Parameters.end());
-  }
 
   iterator_range<StaticSamplerYamlDesc *> samplers() {
     return make_range(StaticSamplers.begin(), StaticSamplers.end());
   }
 
-=======
-  RootParameterYamlDesc Parameters;
-
-  uint32_t getEncodedFlags();
-
->>>>>>> 08c5207a
   static llvm::Expected<DXContainerYAML::RootSignatureYamlDesc>
   create(const object::DirectX::RootSignature &Data);
 
