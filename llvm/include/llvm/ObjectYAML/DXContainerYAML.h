--- conflicted
+++ resolved
@@ -113,20 +113,6 @@
   uint32_t Type;
   uint32_t Visibility;
   uint32_t Offset;
-<<<<<<< HEAD
-  RootParameterYamlDesc(){};
-  RootParameterYamlDesc(uint32_t T) : Type(T) {
-    switch (T) {
-
-    case llvm::to_underlying(dxbc::RootParameterType::Constants32Bit):
-      Constants = RootConstantsYaml();
-      break;
-    case llvm::to_underlying(dxbc::RootParameterType::CBV):
-    case llvm::to_underlying(dxbc::RootParameterType::SRV):
-    case llvm::to_underlying(dxbc::RootParameterType::UAV):
-      Descriptor = RootDescriptorYaml();
-      break;
-=======
 
   RootParameterHeaderYaml(){};
   RootParameterHeaderYaml(uint32_t T) : Type(T) {}
@@ -154,7 +140,6 @@
     if (!ParamDesc.IndexInSignature) {
       ParamDesc.IndexInSignature = Container.size();
       Container.emplace_back();
->>>>>>> def17cd3
     }
     return Container[*ParamDesc.IndexInSignature];
   }
