//===-- llvm/BinaryFormat/DXContainer.h - The DXBC file format --*- C++/-*-===//
//
// Part of the LLVM Project, under the Apache License v2.0 with LLVM Exceptions.
// See https://llvm.org/LICENSE.txt for license information.
// SPDX-License-Identifier: Apache-2.0 WITH LLVM-exception
//
//===----------------------------------------------------------------------===//
//
// This file defines manifest constants for the DXContainer object file format.
//
//===----------------------------------------------------------------------===//

#ifndef LLVM_BINARYFORMAT_DXCONTAINER_H
#define LLVM_BINARYFORMAT_DXCONTAINER_H

#include "llvm/ADT/BitmaskEnum.h"
#include "llvm/ADT/StringRef.h"
#include "llvm/Support/Compiler.h"
#include "llvm/Support/DXILABI.h"
#include "llvm/Support/Error.h"
#include "llvm/Support/SwapByteOrder.h"
#include "llvm/TargetParser/Triple.h"

#include <stdint.h>

namespace llvm {
template <typename T> struct EnumEntry;

// The DXContainer file format is arranged as a header and "parts". Semantically
// parts are similar to sections in other object file formats. The File format
// structure is roughly:

// ┌────────────────────────────────┐
// │             Header             │
// ├────────────────────────────────┤
// │              Part              │
// ├────────────────────────────────┤
// │              Part              │
// ├────────────────────────────────┤
// │              ...               │
// └────────────────────────────────┘

namespace dxbc {

LLVM_ENABLE_BITMASK_ENUMS_IN_NAMESPACE();

inline Triple::EnvironmentType getShaderStage(uint32_t Kind) {
  assert(Kind <= Triple::RootSignature - Triple::Pixel &&
         "Shader kind out of expected range.");
  return static_cast<Triple::EnvironmentType>(Triple::Pixel + Kind);
}

struct Hash {
  uint8_t Digest[16];
};

enum class HashFlags : uint32_t {
  None = 0,           // No flags defined.
  IncludesSource = 1, // This flag indicates that the shader hash was computed
                      // taking into account source information (-Zss)
};

struct ShaderHash {
  uint32_t Flags; // dxbc::HashFlags
  uint8_t Digest[16];

  LLVM_ABI bool isPopulated();

  void swapBytes() { sys::swapByteOrder(Flags); }
};

struct ContainerVersion {
  uint16_t Major;
  uint16_t Minor;

  void swapBytes() {
    sys::swapByteOrder(Major);
    sys::swapByteOrder(Minor);
  }
};

struct Header {
  uint8_t Magic[4]; // "DXBC"
  Hash FileHash;
  ContainerVersion Version;
  uint32_t FileSize;
  uint32_t PartCount;

  void swapBytes() {
    Version.swapBytes();
    sys::swapByteOrder(FileSize);
    sys::swapByteOrder(PartCount);
  }
  // Structure is followed by part offsets: uint32_t PartOffset[PartCount];
  // The offset is to a PartHeader, which is followed by the Part Data.
};

/// Use this type to describe the size and type of a DXIL container part.
struct PartHeader {
  uint8_t Name[4];
  uint32_t Size;

  void swapBytes() { sys::swapByteOrder(Size); }
  StringRef getName() const {
    return StringRef(reinterpret_cast<const char *>(&Name[0]), 4);
  }
  // Structure is followed directly by part data: uint8_t PartData[PartSize].
};

struct BitcodeHeader {
  uint8_t Magic[4];     // ACSII "DXIL".
  uint8_t MinorVersion; // DXIL version.
  uint8_t MajorVersion; // DXIL version.
  uint16_t Unused;
  uint32_t Offset; // Offset to LLVM bitcode (from start of header).
  uint32_t Size;   // Size of LLVM bitcode (in bytes).
  // Followed by uint8_t[BitcodeHeader.Size] at &BitcodeHeader + Header.Offset

  void swapBytes() {
    sys::swapByteOrder(MinorVersion);
    sys::swapByteOrder(MajorVersion);
    sys::swapByteOrder(Offset);
    sys::swapByteOrder(Size);
  }
};

struct ProgramHeader {
  uint8_t Version;
  uint8_t Unused;
  uint16_t ShaderKind;
  uint32_t Size; // Size in uint32_t words including this header.
  BitcodeHeader Bitcode;

  void swapBytes() {
    sys::swapByteOrder(ShaderKind);
    sys::swapByteOrder(Size);
    Bitcode.swapBytes();
  }
  uint8_t getMajorVersion() { return Version >> 4; }
  uint8_t getMinorVersion() { return Version & 0xF; }
  static uint8_t getVersion(uint8_t Major, uint8_t Minor) {
    return (Major << 4) | Minor;
  }
};

static_assert(sizeof(ProgramHeader) == 24, "ProgramHeader Size incorrect!");

#define CONTAINER_PART(Part) Part,
enum class PartType {
  Unknown = 0,
#include "DXContainerConstants.def"
};

#define SHADER_FEATURE_FLAG(Num, DxilModuleNum, Val, Str) Val = 1ull << Num,
enum class FeatureFlags : uint64_t {
#include "DXContainerConstants.def"
};
static_assert((uint64_t)FeatureFlags::NextUnusedBit <= 1ull << 63,
              "Shader flag bits exceed enum size.");

#define ROOT_SIGNATURE_FLAG(Num, Val) Val = Num,
enum class RootFlags : uint32_t {
#include "DXContainerConstants.def"

  LLVM_MARK_AS_BITMASK_ENUM(SamplerHeapDirectlyIndexed)
};

LLVM_ABI ArrayRef<EnumEntry<RootFlags>> getRootFlags();

#define ROOT_DESCRIPTOR_FLAG(Num, Enum, Flag) Enum = Num,
enum class RootDescriptorFlags : uint32_t {
#include "DXContainerConstants.def"

  LLVM_MARK_AS_BITMASK_ENUM(DataStatic)
};

LLVM_ABI ArrayRef<EnumEntry<RootDescriptorFlags>> getRootDescriptorFlags();

#define DESCRIPTOR_RANGE_FLAG(Num, Enum, Flag) Enum = Num,
enum class DescriptorRangeFlags : uint32_t {
#include "DXContainerConstants.def"

  LLVM_MARK_AS_BITMASK_ENUM(DescriptorsStaticKeepingBufferBoundsChecks)
};

LLVM_ABI ArrayRef<EnumEntry<DescriptorRangeFlags>> getDescriptorRangeFlags();

#define STATIC_SAMPLER_FLAG(Num, Enum, Flag) Enum = Num,
enum class StaticSamplerFlags : uint32_t {
#include "DXContainerConstants.def"

  LLVM_MARK_AS_BITMASK_ENUM(NonNormalizedCoordinates)
};

LLVM_ABI ArrayRef<EnumEntry<StaticSamplerFlags>> getStaticSamplerFlags();

#define ROOT_PARAMETER(Val, Enum) Enum = Val,
enum class RootParameterType : uint32_t {
#include "DXContainerConstants.def"
};

LLVM_ABI ArrayRef<EnumEntry<RootParameterType>> getRootParameterTypes();

#define ROOT_PARAMETER(Val, Enum)                                              \
  case Val:                                                                    \
    return true;
inline bool isValidParameterType(uint32_t V) {
  switch (V) {
#include "DXContainerConstants.def"
  }
  return false;
}

inline bool isValidRangeType(uint32_t V) {
  return V <= llvm::to_underlying(dxil::ResourceClass::LastEntry);
}

#define SHADER_VISIBILITY(Val, Enum) Enum = Val,
enum class ShaderVisibility : uint32_t {
#include "DXContainerConstants.def"
};

LLVM_ABI ArrayRef<EnumEntry<ShaderVisibility>> getShaderVisibility();

#define SHADER_VISIBILITY(Val, Enum)                                           \
  case Val:                                                                    \
    return true;
inline bool isValidShaderVisibility(uint32_t V) {
  switch (V) {
#include "DXContainerConstants.def"
  }
  return false;
}

#define FILTER(Val, Enum) Enum = Val,
enum class SamplerFilter : uint32_t {
#include "DXContainerConstants.def"
};

#define FILTER(Val, Enum)                                                      \
  case Val:                                                                    \
    return true;
inline bool isValidSamplerFilter(uint32_t V) {
  switch (V) {
#include "DXContainerConstants.def"
  }
  return false;
}

LLVM_ABI ArrayRef<EnumEntry<SamplerFilter>> getSamplerFilters();

#define TEXTURE_ADDRESS_MODE(Val, Enum) Enum = Val,
enum class TextureAddressMode : uint32_t {
#include "DXContainerConstants.def"
};

LLVM_ABI ArrayRef<EnumEntry<TextureAddressMode>> getTextureAddressModes();

#define TEXTURE_ADDRESS_MODE(Val, Enum)                                        \
  case Val:                                                                    \
    return true;
inline bool isValidAddress(uint32_t V) {
  switch (V) {
#include "DXContainerConstants.def"
  }
  return false;
}

#define COMPARISON_FUNC(Val, Enum) Enum = Val,
enum class ComparisonFunc : uint32_t {
#include "DXContainerConstants.def"
};

LLVM_ABI ArrayRef<EnumEntry<ComparisonFunc>> getComparisonFuncs();

#define COMPARISON_FUNC(Val, Enum)                                             \
  case Val:                                                                    \
    return true;
inline bool isValidComparisonFunc(uint32_t V) {
  switch (V) {
#include "DXContainerConstants.def"
  }
  return false;
}

#define STATIC_BORDER_COLOR(Val, Enum) Enum = Val,
enum class StaticBorderColor : uint32_t {
#include "DXContainerConstants.def"
};

#define STATIC_BORDER_COLOR(Val, Enum)                                         \
  case Val:                                                                    \
    return true;
inline bool isValidBorderColor(uint32_t V) {
  switch (V) {
#include "DXContainerConstants.def"
  }
  return false;
}

LLVM_ABI ArrayRef<EnumEntry<StaticBorderColor>> getStaticBorderColors();

LLVM_ABI PartType parsePartType(StringRef S);

struct VertexPSVInfo {
  uint8_t OutputPositionPresent;
  uint8_t Unused[3];

  void swapBytes() {
    // nothing to swap
  }
};

struct HullPSVInfo {
  uint32_t InputControlPointCount;
  uint32_t OutputControlPointCount;
  uint32_t TessellatorDomain;
  uint32_t TessellatorOutputPrimitive;

  void swapBytes() {
    sys::swapByteOrder(InputControlPointCount);
    sys::swapByteOrder(OutputControlPointCount);
    sys::swapByteOrder(TessellatorDomain);
    sys::swapByteOrder(TessellatorOutputPrimitive);
  }
};

struct DomainPSVInfo {
  uint32_t InputControlPointCount;
  uint8_t OutputPositionPresent;
  uint8_t Unused[3];
  uint32_t TessellatorDomain;

  void swapBytes() {
    sys::swapByteOrder(InputControlPointCount);
    sys::swapByteOrder(TessellatorDomain);
  }
};

struct GeometryPSVInfo {
  uint32_t InputPrimitive;
  uint32_t OutputTopology;
  uint32_t OutputStreamMask;
  uint8_t OutputPositionPresent;
  uint8_t Unused[3];

  void swapBytes() {
    sys::swapByteOrder(InputPrimitive);
    sys::swapByteOrder(OutputTopology);
    sys::swapByteOrder(OutputStreamMask);
  }
};

struct PixelPSVInfo {
  uint8_t DepthOutput;
  uint8_t SampleFrequency;
  uint8_t Unused[2];

  void swapBytes() {
    // nothing to swap
  }
};

struct MeshPSVInfo {
  uint32_t GroupSharedBytesUsed;
  uint32_t GroupSharedBytesDependentOnViewID;
  uint32_t PayloadSizeInBytes;
  uint16_t MaxOutputVertices;
  uint16_t MaxOutputPrimitives;

  void swapBytes() {
    sys::swapByteOrder(GroupSharedBytesUsed);
    sys::swapByteOrder(GroupSharedBytesDependentOnViewID);
    sys::swapByteOrder(PayloadSizeInBytes);
    sys::swapByteOrder(MaxOutputVertices);
    sys::swapByteOrder(MaxOutputPrimitives);
  }
};

struct AmplificationPSVInfo {
  uint32_t PayloadSizeInBytes;

  void swapBytes() { sys::swapByteOrder(PayloadSizeInBytes); }
};

union PipelinePSVInfo {
  VertexPSVInfo VS;
  HullPSVInfo HS;
  DomainPSVInfo DS;
  GeometryPSVInfo GS;
  PixelPSVInfo PS;
  MeshPSVInfo MS;
  AmplificationPSVInfo AS;

  void swapBytes(Triple::EnvironmentType Stage) {
    switch (Stage) {
    case Triple::EnvironmentType::Pixel:
      PS.swapBytes();
      break;
    case Triple::EnvironmentType::Vertex:
      VS.swapBytes();
      break;
    case Triple::EnvironmentType::Geometry:
      GS.swapBytes();
      break;
    case Triple::EnvironmentType::Hull:
      HS.swapBytes();
      break;
    case Triple::EnvironmentType::Domain:
      DS.swapBytes();
      break;
    case Triple::EnvironmentType::Mesh:
      MS.swapBytes();
      break;
    case Triple::EnvironmentType::Amplification:
      AS.swapBytes();
      break;
    default:
      break;
    }
  }
};

static_assert(sizeof(PipelinePSVInfo) == 4 * sizeof(uint32_t),
              "Pipeline-specific PSV info must fit in 16 bytes.");

namespace PSV {

#define SEMANTIC_KIND(Val, Enum) Enum = Val,
enum class SemanticKind : uint8_t {
#include "DXContainerConstants.def"
};

LLVM_ABI ArrayRef<EnumEntry<SemanticKind>> getSemanticKinds();

#define COMPONENT_TYPE(Val, Enum) Enum = Val,
enum class ComponentType : uint8_t {
#include "DXContainerConstants.def"
};

LLVM_ABI ArrayRef<EnumEntry<ComponentType>> getComponentTypes();

#define INTERPOLATION_MODE(Val, Enum) Enum = Val,
enum class InterpolationMode : uint8_t {
#include "DXContainerConstants.def"
};

LLVM_ABI ArrayRef<EnumEntry<InterpolationMode>> getInterpolationModes();

#define RESOURCE_TYPE(Val, Enum) Enum = Val,
enum class ResourceType : uint32_t {
#include "DXContainerConstants.def"
};

LLVM_ABI ArrayRef<EnumEntry<ResourceType>> getResourceTypes();

#define RESOURCE_KIND(Val, Enum) Enum = Val,
enum class ResourceKind : uint32_t {
#include "DXContainerConstants.def"
};

LLVM_ABI ArrayRef<EnumEntry<ResourceKind>> getResourceKinds();

#define RESOURCE_FLAG(Index, Enum) bool Enum = false;
struct ResourceFlags {
  ResourceFlags() : Flags(0U) {};
  struct FlagsBits {
#include "llvm/BinaryFormat/DXContainerConstants.def"
  };
  union {
    uint32_t Flags;
    FlagsBits Bits;
  };
  bool operator==(const uint32_t RFlags) const { return Flags == RFlags; }
};

namespace v0 {
struct RuntimeInfo {
  PipelinePSVInfo StageInfo;
  uint32_t MinimumWaveLaneCount; // minimum lane count required, 0 if unused
  uint32_t MaximumWaveLaneCount; // maximum lane count required,
                                 // 0xffffffff if unused
  void swapBytes() {
    // Skip the union because we don't know which field it has
    sys::swapByteOrder(MinimumWaveLaneCount);
    sys::swapByteOrder(MaximumWaveLaneCount);
  }

  void swapBytes(Triple::EnvironmentType Stage) { StageInfo.swapBytes(Stage); }
};

struct ResourceBindInfo {
  ResourceType Type;
  uint32_t Space;
  uint32_t LowerBound;
  uint32_t UpperBound;

  void swapBytes() {
    sys::swapByteOrder(Type);
    sys::swapByteOrder(Space);
    sys::swapByteOrder(LowerBound);
    sys::swapByteOrder(UpperBound);
  }
};

struct SignatureElement {
  uint32_t NameOffset;
  uint32_t IndicesOffset;

  uint8_t Rows;
  uint8_t StartRow;
  uint8_t Cols : 4;
  uint8_t StartCol : 2;
  uint8_t Allocated : 1;
  uint8_t Unused : 1;
  SemanticKind Kind;

  ComponentType Type;
  InterpolationMode Mode;
  uint8_t DynamicMask : 4;
  uint8_t Stream : 2;
  uint8_t Unused2 : 2;
  uint8_t Reserved;

  void swapBytes() {
    sys::swapByteOrder(NameOffset);
    sys::swapByteOrder(IndicesOffset);
  }
};

static_assert(sizeof(SignatureElement) == 4 * sizeof(uint32_t),
              "PSV Signature elements must fit in 16 bytes.");

} // namespace v0

namespace v1 {

struct MeshRuntimeInfo {
  uint8_t SigPrimVectors; // Primitive output for MS
  uint8_t MeshOutputTopology;
};

union GeometryExtraInfo {
  uint16_t MaxVertexCount;            // MaxVertexCount for GS only (max 1024)
  uint8_t SigPatchConstOrPrimVectors; // Output for HS; Input for DS;
                                      // Primitive output for MS (overlaps
                                      // MeshInfo::SigPrimVectors)
  MeshRuntimeInfo MeshInfo;
};
struct RuntimeInfo : public v0::RuntimeInfo {
  uint8_t ShaderStage; // PSVShaderKind
  uint8_t UsesViewID;
  GeometryExtraInfo GeomData;

  // PSVSignatureElement counts
  uint8_t SigInputElements;
  uint8_t SigOutputElements;
  uint8_t SigPatchOrPrimElements;

  // Number of packed vectors per signature
  uint8_t SigInputVectors;
  uint8_t SigOutputVectors[4];

  void swapBytes() {
    // nothing to swap since everything is single-byte or a union field
  }

  void swapBytes(Triple::EnvironmentType Stage) {
    v0::RuntimeInfo::swapBytes(Stage);
    if (Stage == Triple::EnvironmentType::Geometry)
      sys::swapByteOrder(GeomData.MaxVertexCount);
  }
};

} // namespace v1

namespace v2 {
struct RuntimeInfo : public v1::RuntimeInfo {
  uint32_t NumThreadsX;
  uint32_t NumThreadsY;
  uint32_t NumThreadsZ;

  void swapBytes() {
    sys::swapByteOrder(NumThreadsX);
    sys::swapByteOrder(NumThreadsY);
    sys::swapByteOrder(NumThreadsZ);
  }

  void swapBytes(Triple::EnvironmentType Stage) {
    v1::RuntimeInfo::swapBytes(Stage);
  }
};

struct ResourceBindInfo : public v0::ResourceBindInfo {
  ResourceKind Kind;
  ResourceFlags Flags;

  void swapBytes() {
    v0::ResourceBindInfo::swapBytes();
    sys::swapByteOrder(Kind);
    sys::swapByteOrder(Flags.Flags);
  }
};

} // namespace v2

namespace v3 {
struct RuntimeInfo : public v2::RuntimeInfo {
  uint32_t EntryNameOffset;

  void swapBytes() {
    v2::RuntimeInfo::swapBytes();
    sys::swapByteOrder(EntryNameOffset);
  }

  void swapBytes(Triple::EnvironmentType Stage) {
    v2::RuntimeInfo::swapBytes(Stage);
  }
};

} // namespace v3
} // namespace PSV

#define COMPONENT_PRECISION(Val, Enum) Enum = Val,
enum class SigMinPrecision : uint32_t {
#include "DXContainerConstants.def"
};

LLVM_ABI ArrayRef<EnumEntry<SigMinPrecision>> getSigMinPrecisions();

#define D3D_SYSTEM_VALUE(Val, Enum) Enum = Val,
enum class D3DSystemValue : uint32_t {
#include "DXContainerConstants.def"
};

LLVM_ABI ArrayRef<EnumEntry<D3DSystemValue>> getD3DSystemValues();

#define COMPONENT_TYPE(Val, Enum) Enum = Val,
enum class SigComponentType : uint32_t {
#include "DXContainerConstants.def"
};

LLVM_ABI ArrayRef<EnumEntry<SigComponentType>> getSigComponentTypes();

struct ProgramSignatureHeader {
  uint32_t ParamCount;
  uint32_t FirstParamOffset;

  void swapBytes() {
    sys::swapByteOrder(ParamCount);
    sys::swapByteOrder(FirstParamOffset);
  }
};

struct ProgramSignatureElement {
  uint32_t Stream;     // Stream index (parameters must appear in non-decreasing
                       // stream order)
  uint32_t NameOffset; // Offset from the start of the ProgramSignatureHeader to
                       // the start of the null terminated string for the name.
  uint32_t Index;      // Semantic Index
  D3DSystemValue SystemValue; // Semantic type. Similar to PSV::SemanticKind.
  SigComponentType CompType;  // Type of bits.
  uint32_t Register;          // Register Index (row index)
  uint8_t Mask;               // Mask (column allocation)

  // The ExclusiveMask has a different meaning for input and output signatures.
  // For an output signature, masked components of the output register are never
  // written to.
  // For an input signature, masked components of the input register are always
  // read.
  uint8_t ExclusiveMask;

  uint16_t Unused;
  SigMinPrecision MinPrecision; // Minimum precision of input/output data

  void swapBytes() {
    sys::swapByteOrder(Stream);
    sys::swapByteOrder(NameOffset);
    sys::swapByteOrder(Index);
    sys::swapByteOrder(SystemValue);
    sys::swapByteOrder(CompType);
    sys::swapByteOrder(Register);
    sys::swapByteOrder(Mask);
    sys::swapByteOrder(ExclusiveMask);
    sys::swapByteOrder(MinPrecision);
  }
};

static_assert(sizeof(ProgramSignatureElement) == 32,
              "ProgramSignatureElement is misaligned");

namespace RTS0 {
namespace v1 {
struct StaticSampler {
  uint32_t Filter;
  uint32_t AddressU;
  uint32_t AddressV;
  uint32_t AddressW;
  float MipLODBias;
  uint32_t MaxAnisotropy;
  uint32_t ComparisonFunc;
  uint32_t BorderColor;
  float MinLOD;
  float MaxLOD;
  uint32_t ShaderRegister;
  uint32_t RegisterSpace;
  uint32_t ShaderVisibility;
  void swapBytes() {
    sys::swapByteOrder(Filter);
    sys::swapByteOrder(AddressU);
    sys::swapByteOrder(AddressV);
    sys::swapByteOrder(AddressW);
    sys::swapByteOrder(MipLODBias);
    sys::swapByteOrder(MaxAnisotropy);
    sys::swapByteOrder(ComparisonFunc);
    sys::swapByteOrder(BorderColor);
    sys::swapByteOrder(MinLOD);
    sys::swapByteOrder(MaxLOD);
    sys::swapByteOrder(ShaderRegister);
    sys::swapByteOrder(RegisterSpace);
    sys::swapByteOrder(ShaderVisibility);
  };
};

struct DescriptorRange {
  uint32_t RangeType;
  uint32_t NumDescriptors;
  uint32_t BaseShaderRegister;
  uint32_t RegisterSpace;
  uint32_t OffsetInDescriptorsFromTableStart;
  void swapBytes() {
    sys::swapByteOrder(RangeType);
    sys::swapByteOrder(NumDescriptors);
    sys::swapByteOrder(BaseShaderRegister);
    sys::swapByteOrder(RegisterSpace);
    sys::swapByteOrder(OffsetInDescriptorsFromTableStart);
  }
};

struct RootDescriptor {
  uint32_t ShaderRegister;
  uint32_t RegisterSpace;
  void swapBytes() {
    sys::swapByteOrder(ShaderRegister);
    sys::swapByteOrder(RegisterSpace);
  }
};

// following dx12 naming
// https://learn.microsoft.com/en-us/windows/win32/api/d3d12/ns-d3d12-d3d12_root_constants
struct RootConstants {
  uint32_t ShaderRegister;
  uint32_t RegisterSpace;
  uint32_t Num32BitValues;

  void swapBytes() {
    sys::swapByteOrder(ShaderRegister);
    sys::swapByteOrder(RegisterSpace);
    sys::swapByteOrder(Num32BitValues);
  }
};

struct RootParameterHeader {
  uint32_t ParameterType;
  uint32_t ShaderVisibility;
  uint32_t ParameterOffset;

  void swapBytes() {
    sys::swapByteOrder(ParameterType);
    sys::swapByteOrder(ShaderVisibility);
    sys::swapByteOrder(ParameterOffset);
  }
};

struct RootSignatureHeader {
  uint32_t Version;
  uint32_t NumParameters;
  uint32_t ParametersOffset;
  uint32_t NumStaticSamplers;
  uint32_t StaticSamplerOffset;
  uint32_t Flags;

  void swapBytes() {
    sys::swapByteOrder(Version);
    sys::swapByteOrder(NumParameters);
    sys::swapByteOrder(ParametersOffset);
    sys::swapByteOrder(NumStaticSamplers);
    sys::swapByteOrder(StaticSamplerOffset);
    sys::swapByteOrder(Flags);
  }
};
} // namespace v1

namespace v2 {
struct RootDescriptor : public v1::RootDescriptor {
  uint32_t Flags;

  RootDescriptor() = default;
  explicit RootDescriptor(v1::RootDescriptor &Base)
      : v1::RootDescriptor(Base), Flags(0u) {}

  void swapBytes() {
    v1::RootDescriptor::swapBytes();
    sys::swapByteOrder(Flags);
  }
};

struct DescriptorRange {
  uint32_t RangeType;
  uint32_t NumDescriptors;
  uint32_t BaseShaderRegister;
  uint32_t RegisterSpace;
  uint32_t Flags;
  uint32_t OffsetInDescriptorsFromTableStart;
  void swapBytes() {
    sys::swapByteOrder(RangeType);
    sys::swapByteOrder(NumDescriptors);
    sys::swapByteOrder(BaseShaderRegister);
    sys::swapByteOrder(RegisterSpace);
    sys::swapByteOrder(OffsetInDescriptorsFromTableStart);
    sys::swapByteOrder(Flags);
  }
};
} // namespace v2
<<<<<<< HEAD
=======

>>>>>>> e28a5596
namespace v3 {
struct StaticSampler : public v1::StaticSampler {
  uint32_t Flags;

  StaticSampler() = default;
  explicit StaticSampler(v1::StaticSampler &Base)
      : v1::StaticSampler(Base), Flags(0U) {}

  void swapBytes() {
    v1::StaticSampler::swapBytes();
    sys::swapByteOrder(Flags);
  }
};

} // namespace v3
} // namespace RTS0

// D3D_ROOT_SIGNATURE_VERSION
enum class RootSignatureVersion {
  V1_0 = 0x1,
  V1_1 = 0x2,
  V1_2 = 0x3,
};

} // namespace dxbc
} // namespace llvm

#endif // LLVM_BINARYFORMAT_DXCONTAINER_H<|MERGE_RESOLUTION|>--- conflicted
+++ resolved
@@ -822,10 +822,7 @@
   }
 };
 } // namespace v2
-<<<<<<< HEAD
-=======
-
->>>>>>> e28a5596
+
 namespace v3 {
 struct StaticSampler : public v1::StaticSampler {
   uint32_t Flags;
