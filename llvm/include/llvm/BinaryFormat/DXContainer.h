//===-- llvm/BinaryFormat/DXContainer.h - The DXBC file format --*- C++/-*-===//
//
// Part of the LLVM Project, under the Apache License v2.0 with LLVM Exceptions.
// See https://llvm.org/LICENSE.txt for license information.
// SPDX-License-Identifier: Apache-2.0 WITH LLVM-exception
//
//===----------------------------------------------------------------------===//
//
// This file defines manifest constants for the DXContainer object file format.
//
//===----------------------------------------------------------------------===//

#ifndef LLVM_BINARYFORMAT_DXCONTAINER_H
#define LLVM_BINARYFORMAT_DXCONTAINER_H

#include "llvm/ADT/StringRef.h"
#include "llvm/Support/Error.h"
#include "llvm/Support/SwapByteOrder.h"
#include "llvm/TargetParser/Triple.h"

#include <stdint.h>

namespace llvm {
template <typename T> struct EnumEntry;

// The DXContainer file format is arranged as a header and "parts". Semantically
// parts are similar to sections in other object file formats. The File format
// structure is roughly:

// ┌────────────────────────────────┐
// │             Header             │
// ├────────────────────────────────┤
// │              Part              │
// ├────────────────────────────────┤
// │              Part              │
// ├────────────────────────────────┤
// │              ...               │
// └────────────────────────────────┘

namespace dxbc {

inline Triple::EnvironmentType getShaderStage(uint32_t Kind) {
  assert(Kind <= Triple::Amplification - Triple::Pixel &&
         "Shader kind out of expected range.");
  return static_cast<Triple::EnvironmentType>(Triple::Pixel + Kind);
}

struct Hash {
  uint8_t Digest[16];
};

enum class HashFlags : uint32_t {
  None = 0,           // No flags defined.
  IncludesSource = 1, // This flag indicates that the shader hash was computed
                      // taking into account source information (-Zss)
};

struct ShaderHash {
  uint32_t Flags; // dxbc::HashFlags
  uint8_t Digest[16];

  bool isPopulated();

  void swapBytes() { sys::swapByteOrder(Flags); }
};

struct ContainerVersion {
  uint16_t Major;
  uint16_t Minor;

  void swapBytes() {
    sys::swapByteOrder(Major);
    sys::swapByteOrder(Minor);
  }
};

struct Header {
  uint8_t Magic[4]; // "DXBC"
  Hash FileHash;
  ContainerVersion Version;
  uint32_t FileSize;
  uint32_t PartCount;

  void swapBytes() {
    Version.swapBytes();
    sys::swapByteOrder(FileSize);
    sys::swapByteOrder(PartCount);
  }
  // Structure is followed by part offsets: uint32_t PartOffset[PartCount];
  // The offset is to a PartHeader, which is followed by the Part Data.
};

/// Use this type to describe the size and type of a DXIL container part.
struct PartHeader {
  uint8_t Name[4];
  uint32_t Size;

  void swapBytes() { sys::swapByteOrder(Size); }
  StringRef getName() const {
    return StringRef(reinterpret_cast<const char *>(&Name[0]), 4);
  }
  // Structure is followed directly by part data: uint8_t PartData[PartSize].
};

struct BitcodeHeader {
  uint8_t Magic[4];     // ACSII "DXIL".
  uint8_t MinorVersion; // DXIL version.
  uint8_t MajorVersion; // DXIL version.
  uint16_t Unused;
  uint32_t Offset; // Offset to LLVM bitcode (from start of header).
  uint32_t Size;   // Size of LLVM bitcode (in bytes).
  // Followed by uint8_t[BitcodeHeader.Size] at &BitcodeHeader + Header.Offset

  void swapBytes() {
    sys::swapByteOrder(MinorVersion);
    sys::swapByteOrder(MajorVersion);
    sys::swapByteOrder(Offset);
    sys::swapByteOrder(Size);
  }
};

struct ProgramHeader {
  uint8_t Version;
  uint8_t Unused;
  uint16_t ShaderKind;
  uint32_t Size; // Size in uint32_t words including this header.
  BitcodeHeader Bitcode;

  void swapBytes() {
    sys::swapByteOrder(ShaderKind);
    sys::swapByteOrder(Size);
    Bitcode.swapBytes();
  }
  uint8_t getMajorVersion() { return Version >> 4; }
  uint8_t getMinorVersion() { return Version & 0xF; }
  static uint8_t getVersion(uint8_t Major, uint8_t Minor) {
    return (Major << 4) | Minor;
  }
};

static_assert(sizeof(ProgramHeader) == 24, "ProgramHeader Size incorrect!");

#define CONTAINER_PART(Part) Part,
enum class PartType {
  Unknown = 0,
#include "DXContainerConstants.def"
};

#define SHADER_FEATURE_FLAG(Num, DxilModuleNum, Val, Str) Val = 1ull << Num,
enum class FeatureFlags : uint64_t {
#include "DXContainerConstants.def"
};
static_assert((uint64_t)FeatureFlags::NextUnusedBit <= 1ull << 63,
              "Shader flag bits exceed enum size.");

#define ROOT_ELEMENT_FLAG(Num, Val) Val = 1ull << Num,
enum class RootElementFlag : uint32_t {
#include "DXContainerConstants.def"
};

#define ROOT_DESCRIPTOR_FLAG(Num, Val) Val = 1ull << Num,
enum class RootDescriptorFlag : uint32_t {
#include "DXContainerConstants.def"
};

#define DESCRIPTOR_RANGE_FLAG(Num, Val) Val = 1ull << Num,
enum class DescriptorRangeFlag : uint32_t {
#include "DXContainerConstants.def"
};

#define ROOT_PARAMETER(Val, Enum) Enum = Val,
enum class RootParameterType : uint32_t {
#include "DXContainerConstants.def"
};

ArrayRef<EnumEntry<RootParameterType>> getRootParameterTypes();

#define DESCRIPTOR_RANGE(Val, Enum) Enum = Val,
enum class DescriptorRangeType : uint32_t {
#include "DXContainerConstants.def"
};

ArrayRef<EnumEntry<DescriptorRangeType>> getDescriptorRangeTypes();

#define ROOT_PARAMETER(Val, Enum)                                              \
  case Val:                                                                    \
    return true;
inline bool isValidParameterType(uint32_t V) {
  switch (V) {
#include "DXContainerConstants.def"
  }
  return false;
}

#define SHADER_VISIBILITY(Val, Enum) Enum = Val,
enum class ShaderVisibility : uint32_t {
#include "DXContainerConstants.def"
};

ArrayRef<EnumEntry<ShaderVisibility>> getShaderVisibility();

#define SHADER_VISIBILITY(Val, Enum)                                           \
  case Val:                                                                    \
    return true;
inline bool isValidShaderVisibility(uint32_t V) {
  switch (V) {
#include "DXContainerConstants.def"
  }
  return false;
}

PartType parsePartType(StringRef S);

struct VertexPSVInfo {
  uint8_t OutputPositionPresent;
  uint8_t Unused[3];

  void swapBytes() {
    // nothing to swap
  }
};

struct HullPSVInfo {
  uint32_t InputControlPointCount;
  uint32_t OutputControlPointCount;
  uint32_t TessellatorDomain;
  uint32_t TessellatorOutputPrimitive;

  void swapBytes() {
    sys::swapByteOrder(InputControlPointCount);
    sys::swapByteOrder(OutputControlPointCount);
    sys::swapByteOrder(TessellatorDomain);
    sys::swapByteOrder(TessellatorOutputPrimitive);
  }
};

struct DomainPSVInfo {
  uint32_t InputControlPointCount;
  uint8_t OutputPositionPresent;
  uint8_t Unused[3];
  uint32_t TessellatorDomain;

  void swapBytes() {
    sys::swapByteOrder(InputControlPointCount);
    sys::swapByteOrder(TessellatorDomain);
  }
};

struct GeometryPSVInfo {
  uint32_t InputPrimitive;
  uint32_t OutputTopology;
  uint32_t OutputStreamMask;
  uint8_t OutputPositionPresent;
  uint8_t Unused[3];

  void swapBytes() {
    sys::swapByteOrder(InputPrimitive);
    sys::swapByteOrder(OutputTopology);
    sys::swapByteOrder(OutputStreamMask);
  }
};

struct PixelPSVInfo {
  uint8_t DepthOutput;
  uint8_t SampleFrequency;
  uint8_t Unused[2];

  void swapBytes() {
    // nothing to swap
  }
};

struct MeshPSVInfo {
  uint32_t GroupSharedBytesUsed;
  uint32_t GroupSharedBytesDependentOnViewID;
  uint32_t PayloadSizeInBytes;
  uint16_t MaxOutputVertices;
  uint16_t MaxOutputPrimitives;

  void swapBytes() {
    sys::swapByteOrder(GroupSharedBytesUsed);
    sys::swapByteOrder(GroupSharedBytesDependentOnViewID);
    sys::swapByteOrder(PayloadSizeInBytes);
    sys::swapByteOrder(MaxOutputVertices);
    sys::swapByteOrder(MaxOutputPrimitives);
  }
};

struct AmplificationPSVInfo {
  uint32_t PayloadSizeInBytes;

  void swapBytes() { sys::swapByteOrder(PayloadSizeInBytes); }
};

union PipelinePSVInfo {
  VertexPSVInfo VS;
  HullPSVInfo HS;
  DomainPSVInfo DS;
  GeometryPSVInfo GS;
  PixelPSVInfo PS;
  MeshPSVInfo MS;
  AmplificationPSVInfo AS;

  void swapBytes(Triple::EnvironmentType Stage) {
    switch (Stage) {
    case Triple::EnvironmentType::Pixel:
      PS.swapBytes();
      break;
    case Triple::EnvironmentType::Vertex:
      VS.swapBytes();
      break;
    case Triple::EnvironmentType::Geometry:
      GS.swapBytes();
      break;
    case Triple::EnvironmentType::Hull:
      HS.swapBytes();
      break;
    case Triple::EnvironmentType::Domain:
      DS.swapBytes();
      break;
    case Triple::EnvironmentType::Mesh:
      MS.swapBytes();
      break;
    case Triple::EnvironmentType::Amplification:
      AS.swapBytes();
      break;
    default:
      break;
    }
  }
};

static_assert(sizeof(PipelinePSVInfo) == 4 * sizeof(uint32_t),
              "Pipeline-specific PSV info must fit in 16 bytes.");

namespace PSV {

#define SEMANTIC_KIND(Val, Enum) Enum = Val,
enum class SemanticKind : uint8_t {
#include "DXContainerConstants.def"
};

ArrayRef<EnumEntry<SemanticKind>> getSemanticKinds();

#define COMPONENT_TYPE(Val, Enum) Enum = Val,
enum class ComponentType : uint8_t {
#include "DXContainerConstants.def"
};

ArrayRef<EnumEntry<ComponentType>> getComponentTypes();

#define INTERPOLATION_MODE(Val, Enum) Enum = Val,
enum class InterpolationMode : uint8_t {
#include "DXContainerConstants.def"
};

ArrayRef<EnumEntry<InterpolationMode>> getInterpolationModes();

#define RESOURCE_TYPE(Val, Enum) Enum = Val,
enum class ResourceType : uint32_t {
#include "DXContainerConstants.def"
};

ArrayRef<EnumEntry<ResourceType>> getResourceTypes();

#define RESOURCE_KIND(Val, Enum) Enum = Val,
enum class ResourceKind : uint32_t {
#include "DXContainerConstants.def"
};

ArrayRef<EnumEntry<ResourceKind>> getResourceKinds();

#define RESOURCE_FLAG(Index, Enum) bool Enum = false;
struct ResourceFlags {
  ResourceFlags() : Flags(0U) {};
  struct FlagsBits {
#include "llvm/BinaryFormat/DXContainerConstants.def"
  };
  union {
    uint32_t Flags;
    FlagsBits Bits;
  };
  bool operator==(const uint32_t RFlags) const { return Flags == RFlags; }
};

namespace v0 {
struct RuntimeInfo {
  PipelinePSVInfo StageInfo;
  uint32_t MinimumWaveLaneCount; // minimum lane count required, 0 if unused
  uint32_t MaximumWaveLaneCount; // maximum lane count required,
                                 // 0xffffffff if unused
  void swapBytes() {
    // Skip the union because we don't know which field it has
    sys::swapByteOrder(MinimumWaveLaneCount);
    sys::swapByteOrder(MaximumWaveLaneCount);
  }

  void swapBytes(Triple::EnvironmentType Stage) { StageInfo.swapBytes(Stage); }
};

struct ResourceBindInfo {
  ResourceType Type;
  uint32_t Space;
  uint32_t LowerBound;
  uint32_t UpperBound;

  void swapBytes() {
    sys::swapByteOrder(Type);
    sys::swapByteOrder(Space);
    sys::swapByteOrder(LowerBound);
    sys::swapByteOrder(UpperBound);
  }
};

struct SignatureElement {
  uint32_t NameOffset;
  uint32_t IndicesOffset;

  uint8_t Rows;
  uint8_t StartRow;
  uint8_t Cols : 4;
  uint8_t StartCol : 2;
  uint8_t Allocated : 1;
  uint8_t Unused : 1;
  SemanticKind Kind;

  ComponentType Type;
  InterpolationMode Mode;
  uint8_t DynamicMask : 4;
  uint8_t Stream : 2;
  uint8_t Unused2 : 2;
  uint8_t Reserved;

  void swapBytes() {
    sys::swapByteOrder(NameOffset);
    sys::swapByteOrder(IndicesOffset);
  }
};

static_assert(sizeof(SignatureElement) == 4 * sizeof(uint32_t),
              "PSV Signature elements must fit in 16 bytes.");

} // namespace v0

namespace v1 {

struct MeshRuntimeInfo {
  uint8_t SigPrimVectors; // Primitive output for MS
  uint8_t MeshOutputTopology;
};

union GeometryExtraInfo {
  uint16_t MaxVertexCount;            // MaxVertexCount for GS only (max 1024)
  uint8_t SigPatchConstOrPrimVectors; // Output for HS; Input for DS;
                                      // Primitive output for MS (overlaps
                                      // MeshInfo::SigPrimVectors)
  MeshRuntimeInfo MeshInfo;
};
struct RuntimeInfo : public v0::RuntimeInfo {
  uint8_t ShaderStage; // PSVShaderKind
  uint8_t UsesViewID;
  GeometryExtraInfo GeomData;

  // PSVSignatureElement counts
  uint8_t SigInputElements;
  uint8_t SigOutputElements;
  uint8_t SigPatchOrPrimElements;

  // Number of packed vectors per signature
  uint8_t SigInputVectors;
  uint8_t SigOutputVectors[4];

  void swapBytes() {
    // nothing to swap since everything is single-byte or a union field
  }

  void swapBytes(Triple::EnvironmentType Stage) {
    v0::RuntimeInfo::swapBytes(Stage);
    if (Stage == Triple::EnvironmentType::Geometry)
      sys::swapByteOrder(GeomData.MaxVertexCount);
  }
};

} // namespace v1

namespace v2 {
struct RuntimeInfo : public v1::RuntimeInfo {
  uint32_t NumThreadsX;
  uint32_t NumThreadsY;
  uint32_t NumThreadsZ;

  void swapBytes() {
    sys::swapByteOrder(NumThreadsX);
    sys::swapByteOrder(NumThreadsY);
    sys::swapByteOrder(NumThreadsZ);
  }

  void swapBytes(Triple::EnvironmentType Stage) {
    v1::RuntimeInfo::swapBytes(Stage);
  }
};

struct ResourceBindInfo : public v0::ResourceBindInfo {
  ResourceKind Kind;
  ResourceFlags Flags;

  void swapBytes() {
    v0::ResourceBindInfo::swapBytes();
    sys::swapByteOrder(Kind);
    sys::swapByteOrder(Flags.Flags);
  }
};

} // namespace v2

namespace v3 {
struct RuntimeInfo : public v2::RuntimeInfo {
  uint32_t EntryNameOffset;

  void swapBytes() {
    v2::RuntimeInfo::swapBytes();
    sys::swapByteOrder(EntryNameOffset);
  }

  void swapBytes(Triple::EnvironmentType Stage) {
    v2::RuntimeInfo::swapBytes(Stage);
  }
};

} // namespace v3
} // namespace PSV

#define COMPONENT_PRECISION(Val, Enum) Enum = Val,
enum class SigMinPrecision : uint32_t {
#include "DXContainerConstants.def"
};

ArrayRef<EnumEntry<SigMinPrecision>> getSigMinPrecisions();

#define D3D_SYSTEM_VALUE(Val, Enum) Enum = Val,
enum class D3DSystemValue : uint32_t {
#include "DXContainerConstants.def"
};

ArrayRef<EnumEntry<D3DSystemValue>> getD3DSystemValues();

#define COMPONENT_TYPE(Val, Enum) Enum = Val,
enum class SigComponentType : uint32_t {
#include "DXContainerConstants.def"
};

ArrayRef<EnumEntry<SigComponentType>> getSigComponentTypes();

struct ProgramSignatureHeader {
  uint32_t ParamCount;
  uint32_t FirstParamOffset;

  void swapBytes() {
    sys::swapByteOrder(ParamCount);
    sys::swapByteOrder(FirstParamOffset);
  }
};

struct ProgramSignatureElement {
  uint32_t Stream;     // Stream index (parameters must appear in non-decreasing
                       // stream order)
  uint32_t NameOffset; // Offset from the start of the ProgramSignatureHeader to
                       // the start of the null terminated string for the name.
  uint32_t Index;      // Semantic Index
  D3DSystemValue SystemValue; // Semantic type. Similar to PSV::SemanticKind.
  SigComponentType CompType;  // Type of bits.
  uint32_t Register;          // Register Index (row index)
  uint8_t Mask;               // Mask (column allocation)

  // The ExclusiveMask has a different meaning for input and output signatures.
  // For an output signature, masked components of the output register are never
  // written to.
  // For an input signature, masked components of the input register are always
  // read.
  uint8_t ExclusiveMask;

  uint16_t Unused;
  SigMinPrecision MinPrecision; // Minimum precision of input/output data

  void swapBytes() {
    sys::swapByteOrder(Stream);
    sys::swapByteOrder(NameOffset);
    sys::swapByteOrder(Index);
    sys::swapByteOrder(SystemValue);
    sys::swapByteOrder(CompType);
    sys::swapByteOrder(Register);
    sys::swapByteOrder(Mask);
    sys::swapByteOrder(ExclusiveMask);
    sys::swapByteOrder(MinPrecision);
  }
};

static_assert(sizeof(ProgramSignatureElement) == 32,
              "ProgramSignatureElement is misaligned");
namespace RTS0 {
namespace v1 {
struct RootDescriptor {
  uint32_t ShaderRegister;
  uint32_t RegisterSpace;
  void swapBytes() {
    sys::swapByteOrder(ShaderRegister);
    sys::swapByteOrder(RegisterSpace);
  }
};
<<<<<<< HEAD

struct DescriptorRange {
  uint32_t RangeType;
  uint32_t NumDescriptors;
  uint32_t BaseShaderRegister;
  uint32_t RegisterSpace;
  int32_t OffsetInDescriptorsFromTableStart;
  void swapBytes() {
    sys::swapByteOrder(RangeType);
    sys::swapByteOrder(NumDescriptors);
    sys::swapByteOrder(BaseShaderRegister);
    sys::swapByteOrder(RegisterSpace);
    sys::swapByteOrder(OffsetInDescriptorsFromTableStart);
  }
};
} // namespace v0
=======
} // namespace v1
>>>>>>> c29d3f2c

namespace v2 {
struct RootDescriptor : public v1::RootDescriptor {
  uint32_t Flags;

  RootDescriptor() = default;
  explicit RootDescriptor(v1::RootDescriptor &Base)
      : v1::RootDescriptor(Base), Flags(0u) {}

  void swapBytes() {
    v1::RootDescriptor::swapBytes();
    sys::swapByteOrder(Flags);
  }
};
<<<<<<< HEAD

struct DescriptorRange : public v0::DescriptorRange {
  uint32_t Flags;
  void swapBytes() {
    v0::DescriptorRange::swapBytes();
    sys::swapByteOrder(Flags);
  }
};
} // namespace v1
} // namespace RST0
=======
} // namespace v2
} // namespace RTS0
>>>>>>> c29d3f2c
// following dx12 naming
// https://learn.microsoft.com/en-us/windows/win32/api/d3d12/ns-d3d12-d3d12_root_constants
struct RootConstants {
  uint32_t ShaderRegister;
  uint32_t RegisterSpace;
  uint32_t Num32BitValues;

  void swapBytes() {
    sys::swapByteOrder(ShaderRegister);
    sys::swapByteOrder(RegisterSpace);
    sys::swapByteOrder(Num32BitValues);
  }
};

struct RootParameterHeader {
  uint32_t ParameterType;
  uint32_t ShaderVisibility;
  uint32_t ParameterOffset;

  void swapBytes() {
    sys::swapByteOrder(ParameterType);
    sys::swapByteOrder(ShaderVisibility);
    sys::swapByteOrder(ParameterOffset);
  }
};

struct RootSignatureHeader {
  uint32_t Version;
  uint32_t NumParameters;
  uint32_t ParametersOffset;
  uint32_t NumStaticSamplers;
  uint32_t StaticSamplerOffset;
  uint32_t Flags;

  void swapBytes() {
    sys::swapByteOrder(Version);
    sys::swapByteOrder(NumParameters);
    sys::swapByteOrder(ParametersOffset);
    sys::swapByteOrder(NumStaticSamplers);
    sys::swapByteOrder(StaticSamplerOffset);
    sys::swapByteOrder(Flags);
  }
};
} // namespace dxbc
} // namespace llvm

#endif // LLVM_BINARYFORMAT_DXCONTAINER_H<|MERGE_RESOLUTION|>--- conflicted
+++ resolved
@@ -607,7 +607,6 @@
     sys::swapByteOrder(RegisterSpace);
   }
 };
-<<<<<<< HEAD
 
 struct DescriptorRange {
   uint32_t RangeType;
@@ -623,10 +622,7 @@
     sys::swapByteOrder(OffsetInDescriptorsFromTableStart);
   }
 };
-} // namespace v0
-=======
 } // namespace v1
->>>>>>> c29d3f2c
 
 namespace v2 {
 struct RootDescriptor : public v1::RootDescriptor {
@@ -641,21 +637,16 @@
     sys::swapByteOrder(Flags);
   }
 };
-<<<<<<< HEAD
-
-struct DescriptorRange : public v0::DescriptorRange {
+
+struct DescriptorRange : public v1::DescriptorRange {
   uint32_t Flags;
   void swapBytes() {
-    v0::DescriptorRange::swapBytes();
+    v1::DescriptorRange::swapBytes();
     sys::swapByteOrder(Flags);
   }
 };
-} // namespace v1
-} // namespace RST0
-=======
 } // namespace v2
 } // namespace RTS0
->>>>>>> c29d3f2c
 // following dx12 naming
 // https://learn.microsoft.com/en-us/windows/win32/api/d3d12/ns-d3d12-d3d12_root_constants
 struct RootConstants {
