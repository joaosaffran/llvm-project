//===- llvm/MC/DXContainerRootSignature.h - RootSignature -*- C++ -*- ========//
//
// Part of the LLVM Project, under the Apache License v2.0 with LLVM Exceptions.
// See https://llvm.org/LICENSE.txt for license information.
// SPDX-License-Identifier: Apache-2.0 WITH LLVM-exception
//
//===----------------------------------------------------------------------===//

#ifndef LLVM_MC_DXCONTAINERROOTSIGNATURE_H
#define LLVM_MC_DXCONTAINERROOTSIGNATURE_H

#include "llvm/BinaryFormat/DXContainer.h"
#include "llvm/Support/Compiler.h"
#include <cstdint>
#include <limits>

namespace llvm {

class raw_ostream;
namespace mcdxbc {

struct RootConstants {
  uint32_t ShaderRegister;
  uint32_t RegisterSpace;
  uint32_t Num32BitValues;
};

struct RootDescriptor {
  uint32_t ShaderRegister;
  uint32_t RegisterSpace;
  uint32_t Flags;
};

struct DescriptorRange {
  dxil::ResourceClass RangeType;
  uint32_t NumDescriptors;
  uint32_t BaseShaderRegister;
  uint32_t RegisterSpace;
  uint32_t Flags;
  uint32_t OffsetInDescriptorsFromTableStart;
};

struct RootParameterInfo {
  dxbc::RootParameterType Type;
  dxbc::ShaderVisibility Visibility;
  size_t Location;

  RootParameterInfo(dxbc::RootParameterType Type,
                    dxbc::ShaderVisibility Visibility, size_t Location)
      : Type(Type), Visibility(Visibility), Location(Location) {}
};

struct DescriptorTable {
  SmallVector<DescriptorRange> Ranges;
  SmallVector<DescriptorRange>::const_iterator begin() const {
    return Ranges.begin();
  }
  SmallVector<DescriptorRange>::const_iterator end() const {
    return Ranges.end();
  }
};

struct StaticSampler {
  dxbc::SamplerFilter Filter;
  dxbc::TextureAddressMode AddressU;
  dxbc::TextureAddressMode AddressV;
  dxbc::TextureAddressMode AddressW;
  float MipLODBias;
  uint32_t MaxAnisotropy;
  dxbc::ComparisonFunc ComparisonFunc;
  dxbc::StaticBorderColor BorderColor;
  float MinLOD;
  float MaxLOD;
  uint32_t ShaderRegister;
  uint32_t RegisterSpace;
  dxbc::ShaderVisibility ShaderVisibility;
<<<<<<< HEAD
  uint32_t Flags;
=======
  // Version 3 onwards:
  uint32_t Flags = 0;
>>>>>>> e28a5596
};

struct RootParametersContainer {
  SmallVector<RootParameterInfo> ParametersInfo;

  SmallVector<RootConstants> Constants;
  SmallVector<RootDescriptor> Descriptors;
  SmallVector<DescriptorTable> Tables;

  void addInfo(dxbc::RootParameterType Type, dxbc::ShaderVisibility Visibility,
               size_t Location) {
    ParametersInfo.emplace_back(Type, Visibility, Location);
  }

  void addParameter(dxbc::RootParameterType Type,
                    dxbc::ShaderVisibility Visibility, RootConstants Constant) {
    addInfo(Type, Visibility, Constants.size());
    Constants.push_back(Constant);
  }

  void addParameter(dxbc::RootParameterType Type,
                    dxbc::ShaderVisibility Visibility,
                    RootDescriptor Descriptor) {
    addInfo(Type, Visibility, Descriptors.size());
    Descriptors.push_back(Descriptor);
  }

  void addParameter(dxbc::RootParameterType Type,
                    dxbc::ShaderVisibility Visibility, DescriptorTable Table) {
    addInfo(Type, Visibility, Tables.size());
    Tables.push_back(Table);
  }

  const RootParameterInfo &getInfo(uint32_t Location) const {
    const RootParameterInfo &Info = ParametersInfo[Location];
    return Info;
  }

  const RootConstants &getConstant(size_t Index) const {
    return Constants[Index];
  }

  const RootDescriptor &getRootDescriptor(size_t Index) const {
    return Descriptors[Index];
  }

  const DescriptorTable &getDescriptorTable(size_t Index) const {
    return Tables[Index];
  }

  size_t size() const { return ParametersInfo.size(); }

  SmallVector<RootParameterInfo>::const_iterator begin() const {
    return ParametersInfo.begin();
  }
  SmallVector<RootParameterInfo>::const_iterator end() const {
    return ParametersInfo.end();
  }
};
struct RootSignatureDesc {

  uint32_t Version = 2U;
  uint32_t Flags = 0U;
  uint32_t RootParameterOffset = 0U;
  uint32_t StaticSamplersOffset = 0u;
  uint32_t NumStaticSamplers = 0u;
  mcdxbc::RootParametersContainer ParametersContainer;
  SmallVector<StaticSampler> StaticSamplers;

  LLVM_ABI void write(raw_ostream &OS) const;

  LLVM_ABI size_t getSize() const;
  LLVM_ABI uint32_t computeRootParametersOffset() const;
  LLVM_ABI uint32_t computeStaticSamplersOffset() const;
};
} // namespace mcdxbc
} // namespace llvm

#endif // LLVM_MC_DXCONTAINERROOTSIGNATURE_H<|MERGE_RESOLUTION|>--- conflicted
+++ resolved
@@ -74,12 +74,8 @@
   uint32_t ShaderRegister;
   uint32_t RegisterSpace;
   dxbc::ShaderVisibility ShaderVisibility;
-<<<<<<< HEAD
-  uint32_t Flags;
-=======
   // Version 3 onwards:
   uint32_t Flags = 0;
->>>>>>> e28a5596
 };
 
 struct RootParametersContainer {
