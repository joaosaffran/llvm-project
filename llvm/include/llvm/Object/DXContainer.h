//===- DXContainer.h - DXContainer file implementation ----------*- C++ -*-===//
//
// Part of the LLVM Project, under the Apache License v2.0 with LLVM Exceptions.
// See https://llvm.org/LICENSE.txt for license information.
// SPDX-License-Identifier: Apache-2.0 WITH LLVM-exception
//
//===----------------------------------------------------------------------===//
//
// This file declares the DXContainerFile class, which implements the ObjectFile
// interface for DXContainer files.
//
//
//===----------------------------------------------------------------------===//

#ifndef LLVM_OBJECT_DXCONTAINER_H
#define LLVM_OBJECT_DXCONTAINER_H

#include "llvm/ADT/SmallVector.h"
#include "llvm/ADT/StringRef.h"
#include "llvm/ADT/Twine.h"
#include "llvm/BinaryFormat/DXContainer.h"
#include "llvm/Object/Error.h"
#include "llvm/Support/Error.h"
#include "llvm/Support/MemoryBufferRef.h"
#include "llvm/TargetParser/Triple.h"
#include <array>
#include <cstddef>
#include <cstdint>
#include <variant>

namespace llvm {
namespace object {

namespace detail {
template <typename T>
std::enable_if_t<std::is_arithmetic<T>::value, void> swapBytes(T &value) {
  sys::swapByteOrder(value);
}

template <typename T>
std::enable_if_t<std::is_class<T>::value, void> swapBytes(T &value) {
  value.swapBytes();
}
} // namespace detail

// This class provides a view into the underlying resource array. The Resource
// data is little-endian encoded and may not be properly aligned to read
// directly from. The dereference operator creates a copy of the data and byte
// swaps it as appropriate.
template <typename T> struct ViewArray {
  StringRef Data;
  uint32_t Stride = sizeof(T); // size of each element in the list.

  ViewArray() = default;
  ViewArray(StringRef D, size_t S) : Data(D), Stride(S) {}

  using value_type = T;
  static constexpr uint32_t MaxStride() {
    return static_cast<uint32_t>(sizeof(value_type));
  }

  struct iterator {
    StringRef Data;
    uint32_t Stride; // size of each element in the list.
    const char *Current;

    iterator(const ViewArray &A, const char *C)
        : Data(A.Data), Stride(A.Stride), Current(C) {}
    iterator(const iterator &) = default;

    value_type operator*() {
      // Explicitly zero the structure so that unused fields are zeroed. It is
      // up to the user to know if the fields are used by verifying the PSV
      // version.
      value_type Val;
      std::memset(&Val, 0, sizeof(value_type));
      if (Current >= Data.end())
        return Val;
      memcpy(static_cast<void *>(&Val), Current, std::min(Stride, MaxStride()));
      if (sys::IsBigEndianHost)
        detail::swapBytes(Val);
      return Val;
    }

    iterator operator++() {
      if (Current < Data.end())
        Current += Stride;
      return *this;
    }

    iterator operator++(int) {
      iterator Tmp = *this;
      ++*this;
      return Tmp;
    }

    iterator operator--() {
      if (Current > Data.begin())
        Current -= Stride;
      return *this;
    }

    iterator operator--(int) {
      iterator Tmp = *this;
      --*this;
      return Tmp;
    }

    bool operator==(const iterator I) { return I.Current == Current; }
    bool operator!=(const iterator I) { return !(*this == I); }
  };

  iterator begin() const { return iterator(*this, Data.begin()); }

  iterator end() const { return iterator(*this, Data.end()); }

  size_t size() const { return Data.size() / Stride; }

  bool isEmpty() const { return Data.empty(); }
};

namespace DirectX {
struct RootParameterView {
  const dxbc::RTS0::v1::RootParameterHeader &Header;
  StringRef ParamData;

<<<<<<< HEAD
  RootParameterView(uint32_t V, const dxbc::RTS0::v1::RootParameterHeader &H,
                    StringRef P)
      : Header(H), ParamData(P), Version(V) {}
=======
  RootParameterView(const dxbc::RootParameterHeader &H, StringRef P)
      : Header(H), ParamData(P) {}
>>>>>>> 70a9b7f4

  template <typename T> Expected<T> readParameter() {
    T Struct;
    if (sizeof(T) != ParamData.size())
      return make_error<GenericBinaryError>(
          "Reading structure out of file bounds", object_error::parse_failed);

    memcpy(&Struct, ParamData.data(), sizeof(T));
    // DXContainer is always little endian
    if (sys::IsBigEndianHost)
      Struct.swapBytes();
    return Struct;
  }
};

struct RootConstantView : RootParameterView {
  static bool classof(const RootParameterView *V) {
    return V->Header.ParameterType ==
           (uint32_t)dxbc::RTS0::RootParameterType::Constants32Bit;
  }

  llvm::Expected<dxbc::RTS0::v1::RootConstants> read() {
    return readParameter<dxbc::RTS0::v1::RootConstants>();
  }
};

struct RootDescriptorView : RootParameterView {
  static bool classof(const RootParameterView *V) {
    return (V->Header.ParameterType ==
                llvm::to_underlying(dxbc::RTS0::RootParameterType::CBV) ||
            V->Header.ParameterType ==
                llvm::to_underlying(dxbc::RTS0::RootParameterType::SRV) ||
            V->Header.ParameterType ==
                llvm::to_underlying(dxbc::RTS0::RootParameterType::UAV));
  }

  llvm::Expected<dxbc::RTS0::v2::RootDescriptor> read(uint32_t Version) {
<<<<<<< HEAD
    if (Version == 1)
      return readParameter<dxbc::RTS0::v2::RootDescriptor,
                           dxbc::RTS0::v1::RootDescriptor>();
    return readParameter<dxbc::RTS0::v2::RootDescriptor>();
  }
};
template <typename T> struct DescriptorTable {
  uint32_t NumRanges;
  uint32_t RangesOffset;
  ViewArray<T> Ranges;

  typename ViewArray<T>::iterator begin() const { return Ranges.begin(); }

  typename ViewArray<T>::iterator end() const { return Ranges.end(); }
};
template <typename T> struct TemplateTypeToVersion {
  // Default version
  static constexpr uint32_t Value = -1;
};

template <> struct TemplateTypeToVersion<dxbc::RTS0::v1::DescriptorRange> {
  static constexpr uint32_t Value = 1;
};

template <> struct TemplateTypeToVersion<dxbc::RTS0::v2::DescriptorRange> {
  static constexpr uint32_t Value = 2;
};

template <typename T> struct DescriptorTableView : RootParameterView {
  using TemplateType = T;

  static bool classof(const RootParameterView *V) {
    return (V->Header.ParameterType ==
            llvm::to_underlying(
                dxbc::RTS0::RootParameterType::DescriptorTable)) &&
           (V->Version == TemplateTypeToVersion<T>::Value);
  }

  // Define a type alias to access the template parameter from inside classof
  llvm::Expected<DescriptorTable<T>> read() {
    const char *Current = ParamData.begin();
    DescriptorTable<T> Table;

    Table.NumRanges =
        support::endian::read<uint32_t, llvm::endianness::little>(Current);
    Current += sizeof(uint32_t);

    Table.RangesOffset =
        support::endian::read<uint32_t, llvm::endianness::little>(Current);
    Current += sizeof(uint32_t);

    Table.Ranges.Data =
        ParamData.substr(2 * sizeof(uint32_t), Table.NumRanges * sizeof(T));
    return Table;
=======
    if (Version == 1) {
      auto Descriptor = readParameter<dxbc::RTS0::v1::RootDescriptor>();
      if (Error E = Descriptor.takeError())
        return E;
      return dxbc::RTS0::v2::RootDescriptor(*Descriptor);
    }
    if (Version != 2)
      return make_error<GenericBinaryError>("Invalid Root Signature version: " +
                                                Twine(Version),
                                            object_error::parse_failed);
    return readParameter<dxbc::RTS0::v2::RootDescriptor>();
>>>>>>> 70a9b7f4
  }
};

static Error parseFailed(const Twine &Msg) {
  return make_error<GenericBinaryError>(Msg.str(), object_error::parse_failed);
}

class RootSignature {
private:
  uint32_t Version;
  uint32_t NumParameters;
  uint32_t RootParametersOffset;
  uint32_t NumStaticSamplers;
  uint32_t StaticSamplersOffset;
  uint32_t Flags;
  ViewArray<dxbc::RTS0::v1::RootParameterHeader> ParametersHeaders;
  StringRef PartData;

  using param_header_iterator =
      ViewArray<dxbc::RTS0::v1::RootParameterHeader>::iterator;

public:
  RootSignature(StringRef PD) : PartData(PD) {}

  Error parse();
  uint32_t getVersion() const { return Version; }
  uint32_t getNumParameters() const { return NumParameters; }
  uint32_t getRootParametersOffset() const { return RootParametersOffset; }
  uint32_t getNumStaticSamplers() const { return NumStaticSamplers; }
  uint32_t getStaticSamplersOffset() const { return StaticSamplersOffset; }
  uint32_t getNumRootParameters() const { return ParametersHeaders.size(); }
  llvm::iterator_range<param_header_iterator> param_headers() const {
    return llvm::make_range(ParametersHeaders.begin(), ParametersHeaders.end());
  }
  uint32_t getFlags() const { return Flags; }

  llvm::Expected<RootParameterView>
  getParameter(const dxbc::RTS0::v1::RootParameterHeader &Header) const {
    size_t DataSize;

    if (!dxbc::RTS0::isValidParameterType(Header.ParameterType))
      return parseFailed("invalid parameter type");

    switch (static_cast<dxbc::RTS0::RootParameterType>(Header.ParameterType)) {
    case dxbc::RTS0::RootParameterType::Constants32Bit:
      DataSize = sizeof(dxbc::RTS0::v1::RootConstants);
      break;
    case dxbc::RTS0::RootParameterType::CBV:
    case dxbc::RTS0::RootParameterType::SRV:
    case dxbc::RTS0::RootParameterType::UAV:
      if (Version == 1)
        DataSize = sizeof(dxbc::RTS0::v1::RootDescriptor);
<<<<<<< HEAD
      else
        DataSize = sizeof(dxbc::RTS0::v2::RootDescriptor);
      break;
    case dxbc::RTS0::RootParameterType::DescriptorTable:
      uint32_t NumRanges =
          support::endian::read<uint32_t, llvm::endianness::little>(
              PartData.begin() + Header.ParameterOffset);
      if (Version == 1)
        DataSize = sizeof(dxbc::RTS0::v1::DescriptorRange) * NumRanges +
                   2 * sizeof(uint32_t);
      else
        DataSize = sizeof(dxbc::RTS0::v2::DescriptorRange) * NumRanges +
                   2 * sizeof(uint32_t);
=======
      else
        DataSize = sizeof(dxbc::RTS0::v2::RootDescriptor);
>>>>>>> 70a9b7f4
      break;
    }
    size_t EndOfSectionByte = getNumStaticSamplers() == 0
                                  ? PartData.size()
                                  : getStaticSamplersOffset();

    if (Header.ParameterOffset + DataSize > EndOfSectionByte)
      return parseFailed("Reading structure out of file bounds");

    StringRef Buff = PartData.substr(Header.ParameterOffset, DataSize);
    RootParameterView View = RootParameterView(Header, Buff);
    return View;
  }
};

class PSVRuntimeInfo {

  using ResourceArray = ViewArray<dxbc::PSV::v2::ResourceBindInfo>;
  using SigElementArray = ViewArray<dxbc::PSV::v0::SignatureElement>;

  StringRef Data;
  uint32_t Size;
  using InfoStruct =
      std::variant<std::monostate, dxbc::PSV::v0::RuntimeInfo,
                   dxbc::PSV::v1::RuntimeInfo, dxbc::PSV::v2::RuntimeInfo,
                   dxbc::PSV::v3::RuntimeInfo>;
  InfoStruct BasicInfo;
  ResourceArray Resources;
  StringRef StringTable;
  SmallVector<uint32_t> SemanticIndexTable;
  SigElementArray SigInputElements;
  SigElementArray SigOutputElements;
  SigElementArray SigPatchOrPrimElements;

  std::array<ViewArray<uint32_t>, 4> OutputVectorMasks;
  ViewArray<uint32_t> PatchOrPrimMasks;
  std::array<ViewArray<uint32_t>, 4> InputOutputMap;
  ViewArray<uint32_t> InputPatchMap;
  ViewArray<uint32_t> PatchOutputMap;

public:
  PSVRuntimeInfo(StringRef D) : Data(D), Size(0) {}

  // Parsing depends on the shader kind
  Error parse(uint16_t ShaderKind);

  uint32_t getSize() const { return Size; }
  uint32_t getResourceCount() const { return Resources.size(); }
  ResourceArray getResources() const { return Resources; }

  uint32_t getVersion() const {
    return Size >= sizeof(dxbc::PSV::v3::RuntimeInfo)
               ? 3
               : (Size >= sizeof(dxbc::PSV::v2::RuntimeInfo)     ? 2
                  : (Size >= sizeof(dxbc::PSV::v1::RuntimeInfo)) ? 1
                                                                 : 0);
  }

  uint32_t getResourceStride() const { return Resources.Stride; }

  const InfoStruct &getInfo() const { return BasicInfo; }

  template <typename T> const T *getInfoAs() const {
    if (const auto *P = std::get_if<dxbc::PSV::v3::RuntimeInfo>(&BasicInfo))
      return static_cast<const T *>(P);
    if (std::is_same<T, dxbc::PSV::v3::RuntimeInfo>::value)
      return nullptr;

    if (const auto *P = std::get_if<dxbc::PSV::v2::RuntimeInfo>(&BasicInfo))
      return static_cast<const T *>(P);
    if (std::is_same<T, dxbc::PSV::v2::RuntimeInfo>::value)
      return nullptr;

    if (const auto *P = std::get_if<dxbc::PSV::v1::RuntimeInfo>(&BasicInfo))
      return static_cast<const T *>(P);
    if (std::is_same<T, dxbc::PSV::v1::RuntimeInfo>::value)
      return nullptr;

    if (const auto *P = std::get_if<dxbc::PSV::v0::RuntimeInfo>(&BasicInfo))
      return static_cast<const T *>(P);
    return nullptr;
  }

  StringRef getStringTable() const { return StringTable; }
  ArrayRef<uint32_t> getSemanticIndexTable() const {
    return SemanticIndexTable;
  }

  uint8_t getSigInputCount() const;
  uint8_t getSigOutputCount() const;
  uint8_t getSigPatchOrPrimCount() const;

  SigElementArray getSigInputElements() const { return SigInputElements; }
  SigElementArray getSigOutputElements() const { return SigOutputElements; }
  SigElementArray getSigPatchOrPrimElements() const {
    return SigPatchOrPrimElements;
  }

  ViewArray<uint32_t> getOutputVectorMasks(size_t Idx) const {
    assert(Idx < 4);
    return OutputVectorMasks[Idx];
  }

  ViewArray<uint32_t> getPatchOrPrimMasks() const { return PatchOrPrimMasks; }

  ViewArray<uint32_t> getInputOutputMap(size_t Idx) const {
    assert(Idx < 4);
    return InputOutputMap[Idx];
  }

  ViewArray<uint32_t> getInputPatchMap() const { return InputPatchMap; }
  ViewArray<uint32_t> getPatchOutputMap() const { return PatchOutputMap; }

  uint32_t getSigElementStride() const { return SigInputElements.Stride; }

  bool usesViewID() const {
    if (const auto *P = getInfoAs<dxbc::PSV::v1::RuntimeInfo>())
      return P->UsesViewID != 0;
    return false;
  }

  uint8_t getInputVectorCount() const {
    if (const auto *P = getInfoAs<dxbc::PSV::v1::RuntimeInfo>())
      return P->SigInputVectors;
    return 0;
  }

  ArrayRef<uint8_t> getOutputVectorCounts() const {
    if (const auto *P = getInfoAs<dxbc::PSV::v1::RuntimeInfo>())
      return ArrayRef<uint8_t>(P->SigOutputVectors);
    return ArrayRef<uint8_t>();
  }

  uint8_t getPatchConstOrPrimVectorCount() const {
    if (const auto *P = getInfoAs<dxbc::PSV::v1::RuntimeInfo>())
      return P->GeomData.SigPatchConstOrPrimVectors;
    return 0;
  }
};

class Signature {
  ViewArray<dxbc::ProgramSignatureElement> Parameters;
  uint32_t StringTableOffset;
  StringRef StringTable;

public:
  ViewArray<dxbc::ProgramSignatureElement>::iterator begin() const {
    return Parameters.begin();
  }

  ViewArray<dxbc::ProgramSignatureElement>::iterator end() const {
    return Parameters.end();
  }

  StringRef getName(uint32_t Offset) const {
    assert(Offset >= StringTableOffset &&
           Offset < StringTableOffset + StringTable.size() &&
           "Offset out of range.");
    // Name offsets are from the start of the signature data, not from the start
    // of the string table. The header encodes the start offset of the sting
    // table, so we convert the offset here.
    uint32_t TableOffset = Offset - StringTableOffset;
    return StringTable.slice(TableOffset, StringTable.find('\0', TableOffset));
  }

  bool isEmpty() const { return Parameters.isEmpty(); }

  Error initialize(StringRef Part);
};

} // namespace DirectX

class DXContainer {
public:
  using DXILData = std::pair<dxbc::ProgramHeader, const char *>;

private:
  DXContainer(MemoryBufferRef O);

  MemoryBufferRef Data;
  dxbc::Header Header;
  SmallVector<uint32_t, 4> PartOffsets;
  std::optional<DXILData> DXIL;
  std::optional<uint64_t> ShaderFeatureFlags;
  std::optional<dxbc::ShaderHash> Hash;
  std::optional<DirectX::PSVRuntimeInfo> PSVInfo;
  std::optional<DirectX::RootSignature> RootSignature;
  DirectX::Signature InputSignature;
  DirectX::Signature OutputSignature;
  DirectX::Signature PatchConstantSignature;

  Error parseHeader();
  Error parsePartOffsets();
  Error parseDXILHeader(StringRef Part);
  Error parseShaderFeatureFlags(StringRef Part);
  Error parseHash(StringRef Part);
  Error parseRootSignature(StringRef Part);
  Error parsePSVInfo(StringRef Part);
  Error parseSignature(StringRef Part, DirectX::Signature &Array);
  friend class PartIterator;

public:
  // The PartIterator is a wrapper around the iterator for the PartOffsets
  // member of the DXContainer. It contains a refernce to the container, and the
  // current iterator value, as well as storage for a parsed part header.
  class PartIterator {
    const DXContainer &Container;
    SmallVectorImpl<uint32_t>::const_iterator OffsetIt;
    struct PartData {
      dxbc::PartHeader Part;
      uint32_t Offset;
      StringRef Data;
    } IteratorState;

    friend class DXContainer;

    PartIterator(const DXContainer &C,
                 SmallVectorImpl<uint32_t>::const_iterator It)
        : Container(C), OffsetIt(It) {
      if (OffsetIt == Container.PartOffsets.end())
        updateIteratorImpl(Container.PartOffsets.back());
      else
        updateIterator();
    }

    // Updates the iterator's state data. This results in copying the part
    // header into the iterator and handling any required byte swapping. This is
    // called when incrementing or decrementing the iterator.
    void updateIterator() {
      if (OffsetIt != Container.PartOffsets.end())
        updateIteratorImpl(*OffsetIt);
    }

    // Implementation for updating the iterator state based on a specified
    // offest.
    void updateIteratorImpl(const uint32_t Offset);

  public:
    PartIterator &operator++() {
      if (OffsetIt == Container.PartOffsets.end())
        return *this;
      ++OffsetIt;
      updateIterator();
      return *this;
    }

    PartIterator operator++(int) {
      PartIterator Tmp = *this;
      ++(*this);
      return Tmp;
    }

    bool operator==(const PartIterator &RHS) const {
      return OffsetIt == RHS.OffsetIt;
    }

    bool operator!=(const PartIterator &RHS) const {
      return OffsetIt != RHS.OffsetIt;
    }

    const PartData &operator*() { return IteratorState; }
    const PartData *operator->() { return &IteratorState; }
  };

  PartIterator begin() const {
    return PartIterator(*this, PartOffsets.begin());
  }

  PartIterator end() const { return PartIterator(*this, PartOffsets.end()); }

  StringRef getData() const { return Data.getBuffer(); }
  static Expected<DXContainer> create(MemoryBufferRef Object);

  const dxbc::Header &getHeader() const { return Header; }

  const std::optional<DXILData> &getDXIL() const { return DXIL; }

  std::optional<uint64_t> getShaderFeatureFlags() const {
    return ShaderFeatureFlags;
  }

  std::optional<dxbc::ShaderHash> getShaderHash() const { return Hash; }

  std::optional<DirectX::RootSignature> getRootSignature() const {
    return RootSignature;
  }

  const std::optional<DirectX::PSVRuntimeInfo> &getPSVInfo() const {
    return PSVInfo;
  };

  const DirectX::Signature &getInputSignature() const { return InputSignature; }
  const DirectX::Signature &getOutputSignature() const {
    return OutputSignature;
  }
  const DirectX::Signature &getPatchConstantSignature() const {
    return PatchConstantSignature;
  }
};

} // namespace object
} // namespace llvm

#endif // LLVM_OBJECT_DXCONTAINER_H<|MERGE_RESOLUTION|>--- conflicted
+++ resolved
@@ -124,14 +124,8 @@
   const dxbc::RTS0::v1::RootParameterHeader &Header;
   StringRef ParamData;
 
-<<<<<<< HEAD
-  RootParameterView(uint32_t V, const dxbc::RTS0::v1::RootParameterHeader &H,
-                    StringRef P)
-      : Header(H), ParamData(P), Version(V) {}
-=======
   RootParameterView(const dxbc::RootParameterHeader &H, StringRef P)
       : Header(H), ParamData(P) {}
->>>>>>> 70a9b7f4
 
   template <typename T> Expected<T> readParameter() {
     T Struct;
@@ -169,62 +163,6 @@
   }
 
   llvm::Expected<dxbc::RTS0::v2::RootDescriptor> read(uint32_t Version) {
-<<<<<<< HEAD
-    if (Version == 1)
-      return readParameter<dxbc::RTS0::v2::RootDescriptor,
-                           dxbc::RTS0::v1::RootDescriptor>();
-    return readParameter<dxbc::RTS0::v2::RootDescriptor>();
-  }
-};
-template <typename T> struct DescriptorTable {
-  uint32_t NumRanges;
-  uint32_t RangesOffset;
-  ViewArray<T> Ranges;
-
-  typename ViewArray<T>::iterator begin() const { return Ranges.begin(); }
-
-  typename ViewArray<T>::iterator end() const { return Ranges.end(); }
-};
-template <typename T> struct TemplateTypeToVersion {
-  // Default version
-  static constexpr uint32_t Value = -1;
-};
-
-template <> struct TemplateTypeToVersion<dxbc::RTS0::v1::DescriptorRange> {
-  static constexpr uint32_t Value = 1;
-};
-
-template <> struct TemplateTypeToVersion<dxbc::RTS0::v2::DescriptorRange> {
-  static constexpr uint32_t Value = 2;
-};
-
-template <typename T> struct DescriptorTableView : RootParameterView {
-  using TemplateType = T;
-
-  static bool classof(const RootParameterView *V) {
-    return (V->Header.ParameterType ==
-            llvm::to_underlying(
-                dxbc::RTS0::RootParameterType::DescriptorTable)) &&
-           (V->Version == TemplateTypeToVersion<T>::Value);
-  }
-
-  // Define a type alias to access the template parameter from inside classof
-  llvm::Expected<DescriptorTable<T>> read() {
-    const char *Current = ParamData.begin();
-    DescriptorTable<T> Table;
-
-    Table.NumRanges =
-        support::endian::read<uint32_t, llvm::endianness::little>(Current);
-    Current += sizeof(uint32_t);
-
-    Table.RangesOffset =
-        support::endian::read<uint32_t, llvm::endianness::little>(Current);
-    Current += sizeof(uint32_t);
-
-    Table.Ranges.Data =
-        ParamData.substr(2 * sizeof(uint32_t), Table.NumRanges * sizeof(T));
-    return Table;
-=======
     if (Version == 1) {
       auto Descriptor = readParameter<dxbc::RTS0::v1::RootDescriptor>();
       if (Error E = Descriptor.takeError())
@@ -236,7 +174,6 @@
                                                 Twine(Version),
                                             object_error::parse_failed);
     return readParameter<dxbc::RTS0::v2::RootDescriptor>();
->>>>>>> 70a9b7f4
   }
 };
 
@@ -289,24 +226,8 @@
     case dxbc::RTS0::RootParameterType::UAV:
       if (Version == 1)
         DataSize = sizeof(dxbc::RTS0::v1::RootDescriptor);
-<<<<<<< HEAD
       else
         DataSize = sizeof(dxbc::RTS0::v2::RootDescriptor);
-      break;
-    case dxbc::RTS0::RootParameterType::DescriptorTable:
-      uint32_t NumRanges =
-          support::endian::read<uint32_t, llvm::endianness::little>(
-              PartData.begin() + Header.ParameterOffset);
-      if (Version == 1)
-        DataSize = sizeof(dxbc::RTS0::v1::DescriptorRange) * NumRanges +
-                   2 * sizeof(uint32_t);
-      else
-        DataSize = sizeof(dxbc::RTS0::v2::DescriptorRange) * NumRanges +
-                   2 * sizeof(uint32_t);
-=======
-      else
-        DataSize = sizeof(dxbc::RTS0::v2::RootDescriptor);
->>>>>>> 70a9b7f4
       break;
     }
     size_t EndOfSectionByte = getNumStaticSamplers() == 0
