--- conflicted
+++ resolved
@@ -25,12 +25,7 @@
 #include "llvm/Support/Error.h"
 #include "llvm/Support/MemoryBufferRef.h"
 #include "llvm/TargetParser/Triple.h"
-<<<<<<< HEAD
-=======
-#include <array>
-#include <cstddef>
 #include <cstdint>
->>>>>>> c29d3f2c
 #include <variant>
 
 namespace llvm {
@@ -129,16 +124,9 @@
 struct RootParameterView {
   const dxbc::RootParameterHeader &Header;
   StringRef ParamData;
-<<<<<<< HEAD
-  uint32_t Version;
-
-  RootParameterView(uint32_t V, const dxbc::RootParameterHeader &H, StringRef P)
-      : Header(H), ParamData(P), Version(V) {}
-=======
 
   RootParameterView(const dxbc::RootParameterHeader &H, StringRef P)
       : Header(H), ParamData(P) {}
->>>>>>> c29d3f2c
 
   template <typename T> Expected<T> readParameter() {
     T Struct;
@@ -189,41 +177,27 @@
     return readParameter<dxbc::RTS0::v2::RootDescriptor>();
   }
 };
-template <typename T> struct DescriptorTable {
+
+struct DescriptorTable {
   uint32_t NumRanges;
   uint32_t RangesOffset;
-  ViewArray<T> Ranges;
-
-  typename ViewArray<T>::iterator begin() const { return Ranges.begin(); }
-
-  typename ViewArray<T>::iterator end() const { return Ranges.end(); }
-};
-template <typename T> struct TemplateTypeToVersion {
-  // Default version
-  static constexpr uint32_t Value = -1;
-};
-
-template <> struct TemplateTypeToVersion<dxbc::RST0::v0::DescriptorRange> {
-  static constexpr uint32_t Value = 1;
-};
-
-template <> struct TemplateTypeToVersion<dxbc::RST0::v1::DescriptorRange> {
-  static constexpr uint32_t Value = 2;
-};
-
-template <typename T> struct DescriptorTableView : RootParameterView {
-  using TemplateType = T;
-
+  ViewArray<dxbc::RTS0::v2::DescriptorRange> Ranges;
+
+  typename ViewArray<dxbc::RTS0::v2::DescriptorRange>::iterator begin() const { return Ranges.begin(); }
+
+  typename ViewArray<dxbc::RTS0::v2::DescriptorRange>::iterator end() const { return Ranges.end(); }
+};
+
+struct DescriptorTableView : RootParameterView {
   static bool classof(const RootParameterView *V) {
     return (V->Header.ParameterType ==
-            llvm::to_underlying(dxbc::RootParameterType::DescriptorTable)) &&
-           (V->Version == TemplateTypeToVersion<T>::Value);
+            llvm::to_underlying(dxbc::RootParameterType::DescriptorTable));
   }
 
   // Define a type alias to access the template parameter from inside classof
-  llvm::Expected<DescriptorTable<T>> read() {
+  llvm::Expected<DescriptorTable> read(uint32_t Version) {
     const char *Current = ParamData.begin();
-    DescriptorTable<T> Table;
+    DescriptorTable Table;
 
     Table.NumRanges =
         support::endian::read<uint32_t, llvm::endianness::little>(Current);
@@ -233,8 +207,12 @@
         support::endian::read<uint32_t, llvm::endianness::little>(Current);
     Current += sizeof(uint32_t);
 
+    size_t RangeSize = sizeof(dxbc::RTS0::v1::DescriptorRange);
+    if(Version > 1)
+      RangeSize = sizeof(dxbc::RTS0::v2::DescriptorRange);
+
     Table.Ranges.Data =
-        ParamData.substr(2 * sizeof(uint32_t), Table.NumRanges * sizeof(T));
+        ParamData.substr(2 * sizeof(uint32_t), Table.NumRanges * RangeSize);
     return Table;
   }
 };
@@ -295,10 +273,10 @@
           support::endian::read<uint32_t, llvm::endianness::little>(
               PartData.begin() + Header.ParameterOffset);
       if (Version == 1)
-        DataSize = sizeof(dxbc::RST0::v0::DescriptorRange) * NumRanges +
+        DataSize = sizeof(dxbc::RTS0::v1::DescriptorRange) * NumRanges +
                    2 * sizeof(uint32_t);
       else
-        DataSize = sizeof(dxbc::RST0::v1::DescriptorRange) * NumRanges +
+        DataSize = sizeof(dxbc::RTS0::v2::DescriptorRange) * NumRanges +
                    2 * sizeof(uint32_t);
       break;
     }
