--- conflicted
+++ resolved
@@ -739,24 +739,15 @@
                                                 Descriptor.RegisterSpace));
 
       if (RSD.Version > 1) {
-<<<<<<< HEAD
-        if (!hlsl::rootsig::verifyRootDescriptorFlag(RSD.Version,
-                                                     Descriptor.Flags))
-          DeferredErrs = joinErrors(
-              std::move(DeferredErrs),
-              createRSError(RSErrorKind::Validation,
-                            StringRef("RootDescriptorFlag"), Descriptor.Flags));
-=======
         bool IsValidFlag =
             dxbc::isValidRootDesciptorFlags(Descriptor.Flags) &&
             hlsl::rootsig::verifyRootDescriptorFlag(
                 RSD.Version, dxbc::RootDescriptorFlags(Descriptor.Flags));
         if (!IsValidFlag)
-          DeferredErrs =
-              joinErrors(std::move(DeferredErrs),
-                         make_error<RootSignatureValidationError<uint32_t>>(
-                             "RootDescriptorFlag", Descriptor.Flags));
->>>>>>> 58ce3e20
+          DeferredErrs = joinErrors(
+              std::move(DeferredErrs),
+              createRSError(RSErrorKind::Validation,
+                            StringRef("RootDescriptorFlag"), Descriptor.Flags));
       }
       break;
     }
@@ -776,25 +767,15 @@
                                                   StringRef("NumDescriptors"),
                                                   Range.NumDescriptors));
 
-<<<<<<< HEAD
-        if (!hlsl::rootsig::verifyDescriptorRangeFlag(
-                RSD.Version, Range.RangeType,
-                dxbc::DescriptorRangeFlags(Range.Flags)))
-          DeferredErrs = joinErrors(std::move(DeferredErrs),
-                                    createRSError(RSErrorKind::Validation,
-                                                  StringRef("DescriptorFlag"),
-                                                  Range.Flags));
-=======
         bool IsValidFlag = dxbc::isValidDescriptorRangeFlags(Range.Flags) &&
                            hlsl::rootsig::verifyDescriptorRangeFlag(
                                RSD.Version, Range.RangeType,
                                dxbc::DescriptorRangeFlags(Range.Flags));
         if (!IsValidFlag)
-          DeferredErrs =
-              joinErrors(std::move(DeferredErrs),
-                         make_error<RootSignatureValidationError<uint32_t>>(
-                             "DescriptorFlag", Range.Flags));
->>>>>>> 58ce3e20
+          DeferredErrs = joinErrors(std::move(DeferredErrs),
+                                    createRSError(RSErrorKind::Validation,
+                                                  StringRef("DescriptorFlag"),
+                                                  Range.Flags));
 
         if (Error Err =
                 validateDescriptorTableSamplerMixin(Table, Info.Location))
@@ -842,32 +823,19 @@
                                               Sampler.ShaderRegister));
 
     if (!hlsl::rootsig::verifyRegisterSpace(Sampler.RegisterSpace))
-<<<<<<< HEAD
-      DeferredErrs = joinErrors(std::move(DeferredErrs),
-                                createRSError(RSErrorKind::Validation,
-                                              StringRef("RegisterSpace"),
-                                              Sampler.RegisterSpace));
-
-    if (!hlsl::rootsig::verifyStaticSamplerFlags(RSD.Version, Sampler.Flags))
-      DeferredErrs = joinErrors(std::move(DeferredErrs),
-                                createRSError(RSErrorKind::Validation,
-                                              StringRef("Static Sampler Flag"),
-                                              Sampler.Flags));
-=======
       DeferredErrs =
           joinErrors(std::move(DeferredErrs),
-                     make_error<RootSignatureValidationError<uint32_t>>(
-                         "RegisterSpace", Sampler.RegisterSpace));
+                     createRSError(RSErrorKind::Validation, StringRef(
+                         "RegisterSpace"), Sampler.RegisterSpace));
     bool IsValidFlag =
         dxbc::isValidStaticSamplerFlags(Sampler.Flags) &&
         hlsl::rootsig::verifyStaticSamplerFlags(
             RSD.Version, dxbc::StaticSamplerFlags(Sampler.Flags));
     if (!IsValidFlag)
-      DeferredErrs =
-          joinErrors(std::move(DeferredErrs),
-                     make_error<RootSignatureValidationError<uint32_t>>(
-                         "Static Sampler Flag", Sampler.Flags));
->>>>>>> 58ce3e20
+      DeferredErrs = joinErrors(std::move(DeferredErrs),
+                                createRSError(RSErrorKind::Validation,
+                                              StringRef("Static Sampler Flag"),
+                                              Sampler.Flags));
   }
 
   return DeferredErrs;
