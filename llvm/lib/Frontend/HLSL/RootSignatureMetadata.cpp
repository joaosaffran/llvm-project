--- conflicted
+++ resolved
@@ -52,13 +52,9 @@
   return NodeText->getString();
 }
 
-<<<<<<< HEAD
-template <typename T, std::enable_if_t<std::is_enum_v<T>, int> = 0>
-=======
 template <typename T, typename = std::enable_if_t<
                           std::is_enum_v<T> &&
                           std::is_same_v<std::underlying_type_t<T>, uint32_t>>>
->>>>>>> d88c89f8
 Expected<T> extractEnumValue(MDNode *Node, unsigned int OpId, StringRef ErrText,
                              llvm::function_ref<bool(uint32_t)> VerifyFn) {
   if (std::optional<uint32_t> Val = extractMdIntValue(Node, OpId)) {
