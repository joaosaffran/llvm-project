--- conflicted
+++ resolved
@@ -661,7 +661,6 @@
             makeRSError(formatv("Invalid value for RegisterSpace: {0}",
                                 Descriptor.RegisterSpace)));
 
-<<<<<<< HEAD
       bool IsValidFlag =
           dxbc::isValidRootDesciptorFlags(Descriptor.Flags) &&
           hlsl::rootsig::verifyRootDescriptorFlag(
@@ -669,22 +668,8 @@
       if (!IsValidFlag)
         DeferredErrs = joinErrors(
             std::move(DeferredErrs),
-            createRSError(RSErrorKind::Validation,
-                          StringRef("RootDescriptorFlag"), Descriptor.Flags));
-      
-=======
-      if (RSD.Version > 1) {
-        bool IsValidFlag =
-            dxbc::isValidRootDesciptorFlags(Descriptor.Flags) &&
-            hlsl::rootsig::verifyRootDescriptorFlag(
-                RSD.Version, dxbc::RootDescriptorFlags(Descriptor.Flags));
-        if (!IsValidFlag)
-          DeferredErrs = joinErrors(
-              std::move(DeferredErrs),
-              makeRSError(formatv("Invalid value for RootDescriptorFlag: {0}",
-                                  Descriptor.Flags)));
-      }
->>>>>>> d1d40af7
+            makeRSError(formatv("Invalid value for RootDescriptorFlag: {0}",
+                                Descriptor.Flags)));
       break;
     }
     case dxbc::RootParameterType::DescriptorTable: {
