--- conflicted
+++ resolved
@@ -34,18 +34,8 @@
   return !(RegisterSpace >= 0xFFFFFFF0);
 }
 
-<<<<<<< HEAD
-bool verifyRootDescriptorFlag(uint32_t Version, uint32_t FlagsVal) {
-  assert((Version <= 3) && "Provided invalid root signature version");
-  uint32_t LargestValue = llvm::to_underlying(
-      dxbc::RootDescriptorFlags::LLVM_BITMASK_LARGEST_ENUMERATOR);
-  if (FlagsVal >= NextPowerOf2(LargestValue))
-    return false;
-  
-=======
 bool verifyRootDescriptorFlag(uint32_t Version,
                               dxbc::RootDescriptorFlags FlagsVal) {
->>>>>>> e6e0904b
   using FlagT = dxbc::RootDescriptorFlags;
   FlagT Flags = FlagT(FlagsVal);
   if (Version == 1)
@@ -121,19 +111,8 @@
   return (Flags & ~Mask) == FlagT::None;
 }
 
-<<<<<<< HEAD
-bool verifyStaticSamplerFlags(uint32_t Version, uint32_t FlagsNumber) {
-  assert(Version <= 3 && "Provided invalid root signature version");
-  uint32_t LargestValue = llvm::to_underlying(
-      dxbc::StaticSamplerFlags::LLVM_BITMASK_LARGEST_ENUMERATOR);
-  if (FlagsNumber >= NextPowerOf2(LargestValue))
-    return false;
-
-  dxbc::StaticSamplerFlags Flags = dxbc::StaticSamplerFlags(FlagsNumber);
-=======
 bool verifyStaticSamplerFlags(uint32_t Version,
                               dxbc::StaticSamplerFlags Flags) {
->>>>>>> e6e0904b
   if (Version <= 2)
     return Flags == dxbc::StaticSamplerFlags::None;
 
