--- conflicted
+++ resolved
@@ -124,8 +124,6 @@
 }
 
 bool verifyLOD(float LOD) { return !std::isnan(LOD); }
-<<<<<<< HEAD
-=======
 
 bool verifyBoundOffset(uint32_t Offset) {
   return Offset != NumDescriptorsUnbounded;
@@ -142,7 +140,6 @@
 
   return uint64_t(Offset) + uint64_t(Size) - 1;
 }
->>>>>>> d88c89f8
 
 } // namespace rootsig
 } // namespace hlsl
