//===- HLSLRootSignature.cpp - HLSL Root Signature helpers ----------------===//
//
// Part of the LLVM Project, under the Apache License v2.0 with LLVM Exceptions.
// See https://llvm.org/LICENSE.txt for license information.
// SPDX-License-Identifier: Apache-2.0 WITH LLVM-exception
//
//===----------------------------------------------------------------------===//
///
/// \file This file contains helpers for working with HLSL Root Signatures.
///
//===----------------------------------------------------------------------===//

#include "llvm/Frontend/HLSL/HLSLRootSignature.h"
#include "llvm/Support/DXILABI.h"
#include "llvm/Support/ScopedPrinter.h"

namespace llvm {
namespace hlsl {
namespace rootsig {

template <typename T>
static raw_ostream &printFlags(raw_ostream &OS, const T Value,
                               ArrayRef<EnumEntry<T>> Flags) {
  bool FlagSet = false;
  unsigned Remaining = llvm::to_underlying(Value);
  while (Remaining) {
    unsigned Bit = 1u << llvm::countr_zero(Remaining);
    if (Remaining & Bit) {
      if (FlagSet)
        OS << " | ";

      StringRef MaybeFlag = enumToStringRef(T(Bit), Flags);
      if (!MaybeFlag.empty())
        OS << MaybeFlag;
      else
        OS << "invalid: " << Bit;

      FlagSet = true;
    }
    Remaining &= ~Bit;
  }

  if (!FlagSet)
    OS << "None";
  return OS;
}

static const EnumEntry<RegisterType> RegisterNames[] = {
    {"b", RegisterType::BReg},
    {"t", RegisterType::TReg},
    {"u", RegisterType::UReg},
    {"s", RegisterType::SReg},
};

static raw_ostream &operator<<(raw_ostream &OS, const Register &Reg) {
  OS << enumToStringRef(Reg.ViewType, ArrayRef(RegisterNames)) << Reg.Number;

  return OS;
}

static raw_ostream &operator<<(raw_ostream &OS,
                               const llvm::dxbc::ShaderVisibility &Visibility) {
  OS << enumToStringRef(Visibility, dxbc::getShaderVisibility());

  return OS;
}

static raw_ostream &operator<<(raw_ostream &OS,
                               const llvm::dxbc::SamplerFilter &Filter) {
  OS << enumToStringRef(Filter, dxbc::getSamplerFilters());

  return OS;
}

static raw_ostream &operator<<(raw_ostream &OS,
                               const dxbc::TextureAddressMode &Address) {
  OS << enumToStringRef(Address, dxbc::getTextureAddressModes());

  return OS;
}

static raw_ostream &operator<<(raw_ostream &OS,
                               const dxbc::ComparisonFunc &CompFunc) {
  OS << enumToStringRef(CompFunc, dxbc::getComparisonFuncs());

  return OS;
}

static raw_ostream &operator<<(raw_ostream &OS,
                               const dxbc::StaticBorderColor &BorderColor) {
  OS << enumToStringRef(BorderColor, dxbc::getStaticBorderColors());

  return OS;
}

<<<<<<< HEAD
static raw_ostream &operator<<(raw_ostream &OS, const ClauseType &Type) {
  OS << enumToStringRef(dxil::ResourceClass(Type),
                        dxil::getResourceClasses());

=======
static raw_ostream &operator<<(raw_ostream &OS,
                               const dxil::ResourceClass &Type) {
  OS << dxil::getResourceClassName(Type);
>>>>>>> 4b94c08a
  return OS;
}

static raw_ostream &operator<<(raw_ostream &OS,
                               const dxbc::RootDescriptorFlags &Flags) {
  printFlags(OS, Flags, dxbc::getRootDescriptorFlags());

  return OS;
}

static raw_ostream &operator<<(raw_ostream &OS,
                               const llvm::dxbc::DescriptorRangeFlags &Flags) {
  printFlags(OS, Flags, dxbc::getDescriptorRangeFlags());

  return OS;
}

raw_ostream &operator<<(raw_ostream &OS, const dxbc::RootFlags &Flags) {
  OS << "RootFlags(";
  printFlags(OS, Flags, dxbc::getRootFlags());
  OS << ")";

  return OS;
}

raw_ostream &operator<<(raw_ostream &OS, const RootConstants &Constants) {
  OS << "RootConstants(num32BitConstants = " << Constants.Num32BitConstants
     << ", " << Constants.Reg << ", space = " << Constants.Space
     << ", visibility = " << Constants.Visibility << ")";

  return OS;
}

raw_ostream &operator<<(raw_ostream &OS, const DescriptorTable &Table) {
  OS << "DescriptorTable(numClauses = " << Table.NumClauses
     << ", visibility = " << Table.Visibility << ")";

  return OS;
}

raw_ostream &operator<<(raw_ostream &OS, const DescriptorTableClause &Clause) {
  OS << Clause.Type << "(" << Clause.Reg << ", numDescriptors = ";
  if (Clause.NumDescriptors == NumDescriptorsUnbounded)
    OS << "unbounded";
  else
    OS << Clause.NumDescriptors;
  OS << ", space = " << Clause.Space << ", offset = ";
  if (Clause.Offset == DescriptorTableOffsetAppend)
    OS << "DescriptorTableOffsetAppend";
  else
    OS << Clause.Offset;
  OS << ", flags = " << Clause.Flags << ")";

  return OS;
}

raw_ostream &operator<<(raw_ostream &OS, const RootDescriptor &Descriptor) {
  OS << "Root" << Descriptor.Type << "(" << Descriptor.Reg
     << ", space = " << Descriptor.Space
     << ", visibility = " << Descriptor.Visibility
     << ", flags = " << Descriptor.Flags << ")";

  return OS;
}

raw_ostream &operator<<(raw_ostream &OS, const StaticSampler &Sampler) {
  OS << "StaticSampler(" << Sampler.Reg << ", filter = " << Sampler.Filter
     << ", addressU = " << Sampler.AddressU
     << ", addressV = " << Sampler.AddressV
     << ", addressW = " << Sampler.AddressW
     << ", mipLODBias = " << Sampler.MipLODBias
     << ", maxAnisotropy = " << Sampler.MaxAnisotropy
     << ", comparisonFunc = " << Sampler.CompFunc
     << ", borderColor = " << Sampler.BorderColor
     << ", minLOD = " << Sampler.MinLOD << ", maxLOD = " << Sampler.MaxLOD
     << ", space = " << Sampler.Space << ", visibility = " << Sampler.Visibility
     << ")";
  return OS;
}

namespace {

// We use the OverloadVisit with std::visit to ensure the compiler catches if a
// new RootElement variant type is added but it's operator<< isn't handled.
template <class... Ts> struct OverloadedVisit : Ts... {
  using Ts::operator()...;
};
template <class... Ts> OverloadedVisit(Ts...) -> OverloadedVisit<Ts...>;

} // namespace

raw_ostream &operator<<(raw_ostream &OS, const RootElement &Element) {
  const auto Visitor = OverloadedVisit{
      [&OS](const dxbc::RootFlags &Flags) { OS << Flags; },
      [&OS](const RootConstants &Constants) { OS << Constants; },
      [&OS](const RootDescriptor &Descriptor) { OS << Descriptor; },
      [&OS](const DescriptorTableClause &Clause) { OS << Clause; },
      [&OS](const DescriptorTable &Table) { OS << Table; },
      [&OS](const StaticSampler &Sampler) { OS << Sampler; },
  };
  std::visit(Visitor, Element);
  return OS;
}

void dumpRootElements(raw_ostream &OS, ArrayRef<RootElement> Elements) {
  OS << " RootElements{";
  bool First = true;
  for (const RootElement &Element : Elements) {
    if (!First)
      OS << ",";
    OS << " " << Element;
    First = false;
  }
  OS << "}";
}

} // namespace rootsig
} // namespace hlsl
} // namespace llvm<|MERGE_RESOLUTION|>--- conflicted
+++ resolved
@@ -93,16 +93,9 @@
   return OS;
 }
 
-<<<<<<< HEAD
-static raw_ostream &operator<<(raw_ostream &OS, const ClauseType &Type) {
-  OS << enumToStringRef(dxil::ResourceClass(Type),
-                        dxil::getResourceClasses());
-
-=======
 static raw_ostream &operator<<(raw_ostream &OS,
                                const dxil::ResourceClass &Type) {
   OS << dxil::getResourceClassName(Type);
->>>>>>> 4b94c08a
   return OS;
 }
 
