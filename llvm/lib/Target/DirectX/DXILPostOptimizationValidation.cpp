--- conflicted
+++ resolved
@@ -13,11 +13,7 @@
 #include "llvm/ADT/SmallString.h"
 #include "llvm/Analysis/DXILMetadataAnalysis.h"
 #include "llvm/Analysis/DXILResource.h"
-<<<<<<< HEAD
-#include "llvm/BinaryFormat/DXContainer.h"
 #include "llvm/Frontend/HLSL/RootSignatureMetadata.h"
-=======
->>>>>>> 4f120ccf
 #include "llvm/IR/DiagnosticInfo.h"
 #include "llvm/IR/Instructions.h"
 #include "llvm/IR/IntrinsicsDirectX.h"
@@ -30,41 +26,6 @@
 using namespace llvm;
 using namespace llvm::dxil;
 
-<<<<<<< HEAD
-=======
-static ResourceClass toResourceClass(dxbc::DescriptorRangeType RangeType) {
-  using namespace dxbc;
-  switch (RangeType) {
-  case DescriptorRangeType::SRV:
-    return ResourceClass::SRV;
-  case DescriptorRangeType::UAV:
-    return ResourceClass::UAV;
-  case DescriptorRangeType::CBV:
-    return ResourceClass::CBuffer;
-  case DescriptorRangeType::Sampler:
-    return ResourceClass::Sampler;
-  }
-  llvm_unreachable("Unknown DescriptorRangeType");
-}
-
-static ResourceClass toResourceClass(dxbc::RootParameterType Type) {
-  using namespace dxbc;
-  switch (Type) {
-  case RootParameterType::Constants32Bit:
-    return ResourceClass::CBuffer;
-  case RootParameterType::SRV:
-    return ResourceClass::SRV;
-  case RootParameterType::UAV:
-    return ResourceClass::UAV;
-  case RootParameterType::CBV:
-    return ResourceClass::CBuffer;
-  case dxbc::RootParameterType::DescriptorTable:
-    llvm_unreachable("DescriptorTable is not convertible to ResourceClass");
-  }
-  llvm_unreachable("Unknown RootParameterType");
-}
-
->>>>>>> 4f120ccf
 static void reportInvalidDirection(Module &M, DXILResourceMap &DRM) {
   for (const auto &UAV : DRM.uavs()) {
     if (UAV.CounterDirection != ResourceCounterDirection::Invalid)
@@ -276,18 +237,10 @@
     case dxbc::RootParameterType::CBV: {
       dxbc::RTS0::v2::RootDescriptor Desc =
           RSD.ParametersContainer.getRootDescriptor(ParamInfo.Location);
-<<<<<<< HEAD
-      Builder.trackBinding(
-          hlsl::rootsig::toResourceClass(static_cast<dxbc::RootParameterType>(
-              ParamInfo.Header.ParameterType)),
-          Desc.RegisterSpace, Desc.ShaderRegister, Desc.ShaderRegister,
-          &IDs.emplace_back());
-=======
-      Builder.trackBinding(toResourceClass(static_cast<dxbc::RootParameterType>(
+      Builder.trackBinding(hlsl::rootsig::toResourceClass(static_cast<dxbc::RootParameterType>(
                                ParamInfo.Header.ParameterType)),
                            Desc.RegisterSpace, Desc.ShaderRegister,
                            Desc.ShaderRegister, &ParamInfo);
->>>>>>> 4f120ccf
 
       break;
     }
@@ -322,11 +275,6 @@
             Builder.findOverlapping(ReportedBinding);
         reportOverlappingRegisters(M, ReportedBinding, Overlaping);
       });
-<<<<<<< HEAD
-  // Next checks require that the root signature definition is valid.
-  if (!HasOverlap) {
-=======
->>>>>>> 4f120ccf
     SmallVector<ResourceInfo::ResourceBinding> RDs =
         getRootDescriptorsBindingInfo(RSD, Visibility);
     for (const auto &ResList :
