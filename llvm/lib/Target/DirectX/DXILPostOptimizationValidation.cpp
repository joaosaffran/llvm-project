//===- DXILPostOptimizationValidation.cpp - Opt DXIL validation ----------===//
//
// Part of the LLVM Project, under the Apache License v2.0 with LLVM Exceptions.
// See https://llvm.org/LICENSE.txt for license information.
// SPDX-License-Identifier: Apache-2.0 WITH LLVM-exception
//
//===----------------------------------------------------------------------===//

#include "DXILPostOptimizationValidation.h"
#include "DXILRootSignature.h"
#include "DXILShaderFlags.h"
#include "DirectX.h"
#include "llvm/ADT/SmallString.h"
#include "llvm/Analysis/DXILMetadataAnalysis.h"
#include "llvm/Analysis/DXILResource.h"
#include "llvm/IR/DiagnosticInfo.h"
#include "llvm/IR/Instructions.h"
#include "llvm/IR/IntrinsicsDirectX.h"
#include "llvm/IR/Module.h"
#include "llvm/InitializePasses.h"
#include "llvm/Support/DXILABI.h"

#define DEBUG_TYPE "dxil-post-optimization-validation"

using namespace llvm;
using namespace llvm::dxil;

static ResourceClass toResourceClass(dxbc::DescriptorRangeType RangeType) {
  using namespace dxbc;
  switch (RangeType) {
  case DescriptorRangeType::SRV:
    return ResourceClass::SRV;
  case DescriptorRangeType::UAV:
    return ResourceClass::UAV;
  case DescriptorRangeType::CBV:
    return ResourceClass::CBuffer;
  case DescriptorRangeType::Sampler:
    return ResourceClass::Sampler;
  }
  llvm_unreachable("Unknown DescriptorRangeType");
}

static ResourceClass toResourceClass(dxbc::RootParameterType Type) {
  using namespace dxbc;
  switch (Type) {
  case RootParameterType::Constants32Bit:
    return ResourceClass::CBuffer;
  case RootParameterType::SRV:
    return ResourceClass::SRV;
  case RootParameterType::UAV:
    return ResourceClass::UAV;
  case RootParameterType::CBV:
    return ResourceClass::CBuffer;
  case dxbc::RootParameterType::DescriptorTable:
    llvm_unreachable("DescriptorTable is not convertible to ResourceClass");
  }
  llvm_unreachable("Unknown RootParameterType");
}

static void reportInvalidDirection(Module &M, DXILResourceMap &DRM) {
  for (const auto &UAV : DRM.uavs()) {
    if (UAV.CounterDirection != ResourceCounterDirection::Invalid)
      continue;

    CallInst *ResourceHandle = nullptr;
    for (CallInst *MaybeHandle : DRM.calls()) {
      if (*DRM.find(MaybeHandle) == UAV) {
        ResourceHandle = MaybeHandle;
        break;
      }
    }

    StringRef Message = "RWStructuredBuffers may increment or decrement their "
                        "counters, but not both.";
    for (const auto &U : ResourceHandle->users()) {
      const CallInst *CI = dyn_cast<CallInst>(U);
      if (!CI && CI->getIntrinsicID() != Intrinsic::dx_resource_updatecounter)
        continue;

      M.getContext().diagnose(DiagnosticInfoGenericWithLoc(
          Message, *CI->getFunction(), CI->getDebugLoc()));
    }
  }
}

static void reportOverlappingError(Module &M, ResourceInfo R1,
                                   ResourceInfo R2) {
  SmallString<128> Message;
  raw_svector_ostream OS(Message);
  OS << "resource " << R1.getName() << " at register "
     << R1.getBinding().LowerBound << " overlaps with resource " << R2.getName()
     << " at register " << R2.getBinding().LowerBound << " in space "
     << R2.getBinding().Space;
  M.getContext().diagnose(DiagnosticInfoGeneric(Message));
}

static void reportOverlappingBinding(Module &M, DXILResourceMap &DRM) {
  bool ErrorFound = false;
  for (const auto &ResList :
       {DRM.srvs(), DRM.uavs(), DRM.cbuffers(), DRM.samplers()}) {
    if (ResList.empty())
      continue;
    const ResourceInfo *PrevRI = &*ResList.begin();
    for (auto *I = ResList.begin() + 1; I != ResList.end(); ++I) {
      const ResourceInfo *CurrentRI = &*I;
      const ResourceInfo *RI = CurrentRI;
      while (RI != ResList.end() &&
             PrevRI->getBinding().overlapsWith(RI->getBinding())) {
        reportOverlappingError(M, *PrevRI, *RI);
        ErrorFound = true;
        RI++;
      }
      PrevRI = CurrentRI;
    }
  }
  assert(ErrorFound && "this function should be called only when if "
                       "DXILResourceBindingInfo::hasOverlapingBinding() is "
                       "true, yet no overlapping binding was found");
}

static void reportInvalidHandleTyError(Module &M, Twine Type,
                                       ResourceInfo::ResourceBinding Binding) {
  SmallString<128> Message;
  raw_svector_ostream OS(Message);
  OS << "resource " << Type << " at register (space=" << Binding.Space
     << ", register=" << Binding.LowerBound << ")"
     << " is bound to a texture or typed buffer.";
  M.getContext().diagnose(DiagnosticInfoGeneric(Message));
}

static void
reportOverlappingRegisters(Module &M,
                           const llvm::hlsl::BindingInfoBuilder::Binding &R1,
                           const llvm::hlsl::BindingInfoBuilder::Binding &R2) {
  SmallString<128> Message;

  raw_svector_ostream OS(Message);
  OS << "resource " << getResourceClassName(R1.RC) << " (space=" << R1.Space
     << ", registers=[" << R1.LowerBound << ", " << R1.UpperBound
     << "]) overlaps with resource " << getResourceClassName(R2.RC)
     << " (space=" << R2.Space << ", registers=[" << R2.LowerBound << ", "
     << R2.UpperBound << "])";
  M.getContext().diagnose(DiagnosticInfoGeneric(Message));
}

static void
reportRegNotBound(Module &M, ResourceClass Class,
                  const llvm::dxil::ResourceInfo::ResourceBinding &Unbound) {
  SmallString<128> Message;
  raw_svector_ostream OS(Message);
  OS << getResourceClassName(Class) << " register " << Unbound.LowerBound
     << " in space " << Unbound.Space
     << " does not have a binding in the Root Signature";
  M.getContext().diagnose(DiagnosticInfoGeneric(Message));
}

static void checkInvalidHandleTy(
    Module &M, const llvm::ArrayRef<dxil::ResourceInfo::ResourceBinding> &RDs,
    const iterator_range<SmallVectorImpl<dxil::ResourceInfo>::iterator>
        &Resources) {
  for (auto Res = Resources.begin(), End = Resources.end(); Res != End; Res++) {
    llvm::dxil::ResourceInfo::ResourceBinding Binding = Res->getBinding();
    for (const auto &RD : RDs) {
      if (Binding.overlapsWith(RD)) {
        TargetExtType *Handle = Res->getHandleTy();
        auto *TypedBuffer = dyn_cast_or_null<TypedBufferExtType>(Handle);
        auto *Texture = dyn_cast_or_null<TextureExtType>(Handle);

        if (TypedBuffer != nullptr || Texture != nullptr)
          reportInvalidHandleTyError(M, Res->getName(), Res->getBinding());
      }
    }
  }
}

static dxbc::ShaderVisibility
tripleToVisibility(llvm::Triple::EnvironmentType ET) {
  switch (ET) {
  case Triple::Pixel:
    return dxbc::ShaderVisibility::Pixel;
  case Triple::Vertex:
    return dxbc::ShaderVisibility::Vertex;
  case Triple::Geometry:
    return dxbc::ShaderVisibility::Geometry;
  case Triple::Hull:
    return dxbc::ShaderVisibility::Hull;
  case Triple::Domain:
    return dxbc::ShaderVisibility::Domain;
  case Triple::Mesh:
    return dxbc::ShaderVisibility::Mesh;
  case Triple::Compute:
    return dxbc::ShaderVisibility::All;
  default:
    llvm_unreachable("Invalid triple to shader stage conversion");
  }
}

static SmallVector<ResourceInfo::ResourceBinding>
getRootDescriptorsBindingInfo(const mcdxbc::RootSignatureDesc &RSD,
                              dxbc::ShaderVisibility Visibility) {

  SmallVector<ResourceInfo::ResourceBinding> RDs;

  for (const mcdxbc::RootParameterInfo &Info : RSD.ParametersContainer) {
    dxbc::ShaderVisibility ParamVisibility =
        static_cast<dxbc::ShaderVisibility>(Info.Header.ShaderVisibility);
    if (ParamVisibility != dxbc::ShaderVisibility::All &&
        ParamVisibility != Visibility)
      continue;

    dxbc::RootParameterType ParamType =
        static_cast<dxbc::RootParameterType>(Info.Header.ParameterType);
    switch (ParamType) {

    case dxbc::RootParameterType::SRV:
    case dxbc::RootParameterType::UAV:
    case dxbc::RootParameterType::CBV: {
      dxbc::RTS0::v2::RootDescriptor Desc =
          RSD.ParametersContainer.getRootDescriptor(Info.Location);

      ResourceInfo::ResourceBinding Binding;
      Binding.LowerBound = Desc.ShaderRegister;
      Binding.Space = Desc.RegisterSpace;
      Binding.Size = 1;

      RDs.push_back(Binding);
      break;
    }
    case dxbc::RootParameterType::DescriptorTable:
    case dxbc::RootParameterType::Constants32Bit:
      break;
    }
  }

  return RDs;
}

static void validateRootSignature(Module &M,
                                  const mcdxbc::RootSignatureDesc &RSD,
                                  dxil::ModuleMetadataInfo &MMI,
                                  DXILResourceMap &DRM,
                                  DXILResourceTypeMap &DRTM) {

  hlsl::BindingInfoBuilder Builder;
  dxbc::ShaderVisibility Visibility = tripleToVisibility(MMI.ShaderProfile);

  for (const mcdxbc::RootParameterInfo &ParamInfo : RSD.ParametersContainer) {
    dxbc::ShaderVisibility ParamVisibility =
        static_cast<dxbc::ShaderVisibility>(ParamInfo.Header.ShaderVisibility);
    if (ParamVisibility != dxbc::ShaderVisibility::All &&
        ParamVisibility != Visibility)
      continue;
    dxbc::RootParameterType ParamType =
        static_cast<dxbc::RootParameterType>(ParamInfo.Header.ParameterType);
    switch (ParamType) {
    case dxbc::RootParameterType::Constants32Bit: {
      dxbc::RTS0::v1::RootConstants Const =
          RSD.ParametersContainer.getConstant(ParamInfo.Location);
      Builder.trackBinding(dxil::ResourceClass::CBuffer, Const.RegisterSpace,
                           Const.ShaderRegister, Const.ShaderRegister,
                           &ParamInfo);
      break;
    }

    case dxbc::RootParameterType::SRV:
    case dxbc::RootParameterType::UAV:
    case dxbc::RootParameterType::CBV: {
      dxbc::RTS0::v2::RootDescriptor Desc =
          RSD.ParametersContainer.getRootDescriptor(ParamInfo.Location);
      Builder.trackBinding(toResourceClass(static_cast<dxbc::RootParameterType>(
                               ParamInfo.Header.ParameterType)),
                           Desc.RegisterSpace, Desc.ShaderRegister,
                           Desc.ShaderRegister, &ParamInfo);

      break;
    }
    case dxbc::RootParameterType::DescriptorTable: {
      const mcdxbc::DescriptorTable &Table =
          RSD.ParametersContainer.getDescriptorTable(ParamInfo.Location);

      for (const dxbc::RTS0::v2::DescriptorRange &Range : Table.Ranges) {
        uint32_t UpperBound =
            Range.NumDescriptors == ~0U
                ? Range.BaseShaderRegister
                : Range.BaseShaderRegister + Range.NumDescriptors - 1;
        Builder.trackBinding(
            toResourceClass(
                static_cast<dxbc::DescriptorRangeType>(Range.RangeType)),
            Range.RegisterSpace, Range.BaseShaderRegister, UpperBound,
            &ParamInfo);
      }
      break;
    }
    }
  }

  for (const dxbc::RTS0::v1::StaticSampler &S : RSD.StaticSamplers)
    Builder.trackBinding(dxil::ResourceClass::Sampler, S.RegisterSpace,
                         S.ShaderRegister, S.ShaderRegister, &S);

  hlsl::BindingInfo Info = Builder.calculateBindingInfo(
      [&M](const llvm::hlsl::BindingInfoBuilder &Builder,
           const llvm::hlsl::BindingInfoBuilder::Binding &ReportedBinding) {
        const llvm::hlsl::BindingInfoBuilder::Binding &Overlaping =
            Builder.findOverlapping(ReportedBinding);
        reportOverlappingRegisters(M, ReportedBinding, Overlaping);
      });
<<<<<<< HEAD
  SmallVector<ResourceInfo::ResourceBinding> RDs =
      getRootDescriptorsBindingInfo(RSD, Visibility);
  for (const auto &ResList :
       {std::make_pair(ResourceClass::SRV, DRM.srvs()),
        std::make_pair(ResourceClass::UAV, DRM.uavs()),
        std::make_pair(ResourceClass::CBuffer, DRM.cbuffers()),
        std::make_pair(ResourceClass::Sampler, DRM.samplers())}) {
    for (auto Res : ResList.second) {
      llvm::dxil::ResourceInfo::ResourceBinding ResBinding = Res.getBinding();
      llvm::hlsl::BindingInfo::BindingRange ResRange(
          ResBinding.LowerBound, ResBinding.LowerBound + ResBinding.Size);

      if (!Info.isBound(ResList.first, ResBinding.Space, ResRange))
        reportRegNotBound(M, ResList.first, ResBinding);
    }
    checkInvalidHandleTy(M, RDs, ResList.second);
=======
  for (const ResourceInfo &RI : DRM) {
    const ResourceInfo::ResourceBinding &Binding = RI.getBinding();
    ResourceClass RC = DRTM[RI.getHandleTy()].getResourceClass();
    if (!Info.isBound(RC, Binding.Space,
                      {Binding.LowerBound, Binding.LowerBound + Binding.Size}))
      reportRegNotBound(M, RC, Binding);
>>>>>>> 11b9fb21
  }
}

static mcdxbc::RootSignatureDesc *
getRootSignature(RootSignatureBindingInfo &RSBI,
                 dxil::ModuleMetadataInfo &MMI) {
  if (MMI.EntryPropertyVec.size() == 0)
    return nullptr;
  return RSBI.getDescForFunction(MMI.EntryPropertyVec[0].Entry);
}

static void reportErrors(Module &M, DXILResourceMap &DRM,
                         DXILResourceBindingInfo &DRBI,
                         RootSignatureBindingInfo &RSBI,
                         dxil::ModuleMetadataInfo &MMI,
                         DXILResourceTypeMap &DRTM) {
  if (DRM.hasInvalidCounterDirection())
    reportInvalidDirection(M, DRM);

  if (DRBI.hasOverlappingBinding())
    reportOverlappingBinding(M, DRM);

  assert(!DRBI.hasImplicitBinding() && "implicit bindings should be handled in "
                                       "DXILResourceImplicitBinding pass");

  if (mcdxbc::RootSignatureDesc *RSD = getRootSignature(RSBI, MMI))
    validateRootSignature(M, *RSD, MMI, DRM, DRTM);
}

PreservedAnalyses
DXILPostOptimizationValidation::run(Module &M, ModuleAnalysisManager &MAM) {
  DXILResourceMap &DRM = MAM.getResult<DXILResourceAnalysis>(M);
  DXILResourceBindingInfo &DRBI = MAM.getResult<DXILResourceBindingAnalysis>(M);
  RootSignatureBindingInfo &RSBI = MAM.getResult<RootSignatureAnalysis>(M);
  ModuleMetadataInfo &MMI = MAM.getResult<DXILMetadataAnalysis>(M);
  DXILResourceTypeMap &DRTM = MAM.getResult<DXILResourceTypeAnalysis>(M);

  reportErrors(M, DRM, DRBI, RSBI, MMI, DRTM);
  return PreservedAnalyses::all();
}

namespace {
class DXILPostOptimizationValidationLegacy : public ModulePass {
public:
  bool runOnModule(Module &M) override {
    DXILResourceMap &DRM =
        getAnalysis<DXILResourceWrapperPass>().getResourceMap();
    DXILResourceBindingInfo &DRBI =
        getAnalysis<DXILResourceBindingWrapperPass>().getBindingInfo();
    RootSignatureBindingInfo &RSBI =
        getAnalysis<RootSignatureAnalysisWrapper>().getRSInfo();
    dxil::ModuleMetadataInfo &MMI =
        getAnalysis<DXILMetadataAnalysisWrapperPass>().getModuleMetadata();
    DXILResourceTypeMap &DRTM =
        getAnalysis<DXILResourceTypeWrapperPass>().getResourceTypeMap();

    reportErrors(M, DRM, DRBI, RSBI, MMI, DRTM);
    return false;
  }
  StringRef getPassName() const override {
    return "DXIL Post Optimization Validation";
  }
  DXILPostOptimizationValidationLegacy() : ModulePass(ID) {}

  static char ID; // Pass identification.
  void getAnalysisUsage(llvm::AnalysisUsage &AU) const override {

    AU.addRequired<DXILResourceWrapperPass>();
    AU.addRequired<DXILResourceBindingWrapperPass>();
    AU.addRequired<DXILMetadataAnalysisWrapperPass>();
    AU.addRequired<RootSignatureAnalysisWrapper>();
    AU.addRequired<DXILResourceTypeWrapperPass>();
    AU.addPreserved<DXILResourceWrapperPass>();
    AU.addPreserved<DXILResourceBindingWrapperPass>();
    AU.addPreserved<DXILMetadataAnalysisWrapperPass>();
    AU.addPreserved<ShaderFlagsAnalysisWrapper>();
    AU.addPreserved<RootSignatureAnalysisWrapper>();
    AU.addPreserved<DXILResourceTypeWrapperPass>();
  }
};
char DXILPostOptimizationValidationLegacy::ID = 0;
} // end anonymous namespace

INITIALIZE_PASS_BEGIN(DXILPostOptimizationValidationLegacy, DEBUG_TYPE,
                      "DXIL Post Optimization Validation", false, false)
INITIALIZE_PASS_DEPENDENCY(DXILResourceBindingWrapperPass)
INITIALIZE_PASS_DEPENDENCY(DXILResourceTypeWrapperPass)
INITIALIZE_PASS_DEPENDENCY(DXILResourceWrapperPass)
INITIALIZE_PASS_DEPENDENCY(DXILMetadataAnalysisWrapperPass)
INITIALIZE_PASS_DEPENDENCY(RootSignatureAnalysisWrapper)
INITIALIZE_PASS_DEPENDENCY(DXILResourceTypeWrapperPass)
INITIALIZE_PASS_END(DXILPostOptimizationValidationLegacy, DEBUG_TYPE,
                    "DXIL Post Optimization Validation", false, false)

ModulePass *llvm::createDXILPostOptimizationValidationLegacyPass() {
  return new DXILPostOptimizationValidationLegacy();
}<|MERGE_RESOLUTION|>--- conflicted
+++ resolved
@@ -122,9 +122,8 @@
                                        ResourceInfo::ResourceBinding Binding) {
   SmallString<128> Message;
   raw_svector_ostream OS(Message);
-  OS << "resource " << Type << " at register (space=" << Binding.Space
-     << ", register=" << Binding.LowerBound << ")"
-     << " is bound to a texture or typed buffer.";
+  OS << Type << " at register " << Binding.LowerBound << " and space "
+     << Binding.Space << " is bound to a texture or typed buffer.";
   M.getContext().diagnose(DiagnosticInfoGeneric(Message));
 }
 
@@ -156,19 +155,13 @@
 
 static void checkInvalidHandleTy(
     Module &M, const llvm::ArrayRef<dxil::ResourceInfo::ResourceBinding> &RDs,
-    const iterator_range<SmallVectorImpl<dxil::ResourceInfo>::iterator>
-        &Resources) {
-  for (auto Res = Resources.begin(), End = Resources.end(); Res != End; Res++) {
-    llvm::dxil::ResourceInfo::ResourceBinding Binding = Res->getBinding();
-    for (const auto &RD : RDs) {
-      if (Binding.overlapsWith(RD)) {
-        TargetExtType *Handle = Res->getHandleTy();
-        auto *TypedBuffer = dyn_cast_or_null<TypedBufferExtType>(Handle);
-        auto *Texture = dyn_cast_or_null<TextureExtType>(Handle);
-
-        if (TypedBuffer != nullptr || Texture != nullptr)
-          reportInvalidHandleTyError(M, Res->getName(), Res->getBinding());
-      }
+    const llvm::dxil::ResourceInfo::ResourceBinding &Binding,
+    const ResourceKind &Kind, const dxil::ResourceClass &RC) {
+  for (const auto &RD : RDs) {
+    if (Binding.overlapsWith(RD)) {
+
+      if (Kind != ResourceKind::RawBuffer)
+        reportInvalidHandleTyError(M, getResourceClassName(RC), Binding);
     }
   }
 }
@@ -305,31 +298,20 @@
             Builder.findOverlapping(ReportedBinding);
         reportOverlappingRegisters(M, ReportedBinding, Overlaping);
       });
-<<<<<<< HEAD
+
   SmallVector<ResourceInfo::ResourceBinding> RDs =
       getRootDescriptorsBindingInfo(RSD, Visibility);
-  for (const auto &ResList :
-       {std::make_pair(ResourceClass::SRV, DRM.srvs()),
-        std::make_pair(ResourceClass::UAV, DRM.uavs()),
-        std::make_pair(ResourceClass::CBuffer, DRM.cbuffers()),
-        std::make_pair(ResourceClass::Sampler, DRM.samplers())}) {
-    for (auto Res : ResList.second) {
-      llvm::dxil::ResourceInfo::ResourceBinding ResBinding = Res.getBinding();
-      llvm::hlsl::BindingInfo::BindingRange ResRange(
-          ResBinding.LowerBound, ResBinding.LowerBound + ResBinding.Size);
-
-      if (!Info.isBound(ResList.first, ResBinding.Space, ResRange))
-        reportRegNotBound(M, ResList.first, ResBinding);
-    }
-    checkInvalidHandleTy(M, RDs, ResList.second);
-=======
+
   for (const ResourceInfo &RI : DRM) {
     const ResourceInfo::ResourceBinding &Binding = RI.getBinding();
-    ResourceClass RC = DRTM[RI.getHandleTy()].getResourceClass();
+    dxil::ResourceTypeInfo RTI = DRTM[RI.getHandleTy()];
+    dxil::ResourceClass RC = RTI.getResourceClass();
+
     if (!Info.isBound(RC, Binding.Space,
                       {Binding.LowerBound, Binding.LowerBound + Binding.Size}))
       reportRegNotBound(M, RC, Binding);
->>>>>>> 11b9fb21
+
+    checkInvalidHandleTy(M, RDs, Binding, RTI.getResourceKind(), RC);
   }
 }
 
