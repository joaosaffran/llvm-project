//===- DXILPostOptimizationValidation.cpp - Opt DXIL validation ----------===//
//
// Part of the LLVM Project, under the Apache License v2.0 with LLVM Exceptions.
// See https://llvm.org/LICENSE.txt for license information.
// SPDX-License-Identifier: Apache-2.0 WITH LLVM-exception
//
//===----------------------------------------------------------------------===//

#include "DXILPostOptimizationValidation.h"
#include "DXILRootSignature.h"
#include "DXILShaderFlags.h"
#include "DirectX.h"
#include "llvm/ADT/SmallString.h"
#include "llvm/Analysis/DXILMetadataAnalysis.h"
#include "llvm/Analysis/DXILResource.h"
#include "llvm/IR/DiagnosticInfo.h"
#include "llvm/IR/Instructions.h"
#include "llvm/IR/IntrinsicsDirectX.h"
#include "llvm/IR/Module.h"
#include "llvm/InitializePasses.h"
#include "llvm/Support/DXILABI.h"
#include "llvm/Support/ErrorHandling.h"

#define DEBUG_TYPE "dxil-post-optimization-validation"

using namespace llvm;
using namespace llvm::dxil;

static void reportInvalidDirection(Module &M, DXILResourceMap &DRM) {
  for (const auto &UAV : DRM.uavs()) {
    if (UAV.CounterDirection != ResourceCounterDirection::Invalid)
      continue;

    CallInst *ResourceHandle = nullptr;
    for (CallInst *MaybeHandle : DRM.calls()) {
      if (*DRM.find(MaybeHandle) == UAV) {
        ResourceHandle = MaybeHandle;
        break;
      }
    }

    StringRef Message = "RWStructuredBuffers may increment or decrement their "
                        "counters, but not both.";
    for (const auto &U : ResourceHandle->users()) {
      const CallInst *CI = dyn_cast<CallInst>(U);
      if (!CI && CI->getIntrinsicID() != Intrinsic::dx_resource_updatecounter)
        continue;

      M.getContext().diagnose(DiagnosticInfoGenericWithLoc(
          Message, *CI->getFunction(), CI->getDebugLoc()));
    }
  }
}

static void reportOverlappingError(Module &M, ResourceInfo R1,
                                   ResourceInfo R2) {
  SmallString<128> Message;
  raw_svector_ostream OS(Message);
  OS << "resource " << R1.getName() << " at register "
     << R1.getBinding().LowerBound << " overlaps with resource " << R2.getName()
     << " at register " << R2.getBinding().LowerBound << " in space "
     << R2.getBinding().Space;
  M.getContext().diagnose(DiagnosticInfoGeneric(Message));
}

static void reportOverlappingBinding(Module &M, DXILResourceMap &DRM) {
  bool ErrorFound = false;
  for (const auto &ResList :
       {DRM.srvs(), DRM.uavs(), DRM.cbuffers(), DRM.samplers()}) {
    if (ResList.empty())
      continue;
    const ResourceInfo *PrevRI = &*ResList.begin();
    for (auto *I = ResList.begin() + 1; I != ResList.end(); ++I) {
      const ResourceInfo *CurrentRI = &*I;
      const ResourceInfo *RI = CurrentRI;
      while (RI != ResList.end() &&
             PrevRI->getBinding().overlapsWith(RI->getBinding())) {
        reportOverlappingError(M, *PrevRI, *RI);
        ErrorFound = true;
        RI++;
      }
      PrevRI = CurrentRI;
    }
  }
  assert(ErrorFound && "this function should be called only when if "
                       "DXILResourceBindingInfo::hasOverlapingBinding() is "
                       "true, yet no overlapping binding was found");
}

static void
reportInvalidHandleTyError(Module &M, Twine Type,
                               ResourceInfo::ResourceBinding Binding) {
  SmallString<128> Message;
  raw_svector_ostream OS(Message);
  OS << "resource " << Type << " at register (space=" << Binding.Space
     << ", register=" << Binding.LowerBound << ")"
     << " is bound to a texture or typed buffer.";
  M.getContext().diagnose(DiagnosticInfoGeneric(Message));
}

static void 
reportOverlappingRegisters(Module &M,
                           const llvm::hlsl::BindingInfoBuilder::Binding &R1,
                           const llvm::hlsl::BindingInfoBuilder::Binding &R2) {
  SmallString<128> Message;

  raw_svector_ostream OS(Message);
  OS << "resource " << getResourceClassName(R1.RC) << " (space=" << R1.Space
     << ", registers=[" << R1.LowerBound << ", " << R1.UpperBound
     << "]) overlaps with resource " << getResourceClassName(R2.RC)
     << " (space=" << R2.Space << ", registers=[" << R2.LowerBound << ", "
     << R2.UpperBound << "])";
  M.getContext().diagnose(DiagnosticInfoGeneric(Message));
}

static void
reportRegNotBound(Module &M, ResourceClass Class,
                  llvm::dxil::ResourceInfo::ResourceBinding Unbound) {
  SmallString<128> Message;
  raw_svector_ostream OS(Message);
  OS << "register " << getResourceClassName(Class)
     << " (space=" << Unbound.Space << ", register=" << Unbound.LowerBound
     << ")"
     << " does not have a binding in the Root Signature";
  M.getContext().diagnose(DiagnosticInfoGeneric(Message));
}

<<<<<<< HEAD
static void
reportDescriptorTableMixingTypes(Module &M, uint32_t Location,
                                 dxbc::DescriptorRangeType RangeType) {
  SmallString<128> Message;
  raw_svector_ostream OS(Message);
  OS << "Samplers cannot be mixed with other "
     << "resource types in a descriptor table, "
     << getResourceClassName(toResourceClass(RangeType))
     << "(location=" << Location << ")";

  M.getContext().diagnose(DiagnosticInfoGeneric(Message));
}

static void
reportOverflowingRange(Module &M,
                       const dxbc::RTS0::v2::DescriptorRange &Range) {
  SmallString<128> Message;
  raw_svector_ostream OS(Message);
  OS << "Cannot append range with implicit lower "
     << "bound after an unbounded range "
     << getResourceClassName(toResourceClass(
            static_cast<dxbc::DescriptorRangeType>(Range.RangeType)))
     << "(register=" << Range.BaseShaderRegister
     << ", space=" << Range.RegisterSpace << ") exceeds maximum allowed value.";
  M.getContext().diagnose(DiagnosticInfoGeneric(Message));
}

static void reportInvalidHandleTy(
=======
static void checkInvalidHandleTy(
>>>>>>> bf5714d7
    Module &M, const llvm::ArrayRef<dxil::ResourceInfo::ResourceBinding> &RDs,
    const iterator_range<SmallVectorImpl<dxil::ResourceInfo>::iterator>
        &Resources) {
  for (auto Res = Resources.begin(), End = Resources.end(); Res != End; Res++) {
    llvm::dxil::ResourceInfo::ResourceBinding Binding = Res->getBinding();
    for (const auto &RD : RDs) {
      if (Binding.overlapsWith(RD)) {
        TargetExtType *Handle = Res->getHandleTy();
        auto *TypedBuffer = dyn_cast_or_null<TypedBufferExtType>(Handle);
        auto *Texture = dyn_cast_or_null<TextureExtType>(Handle);

        if (TypedBuffer != nullptr || Texture != nullptr)
          reportInvalidHandleTyError(M, Res->getName(), Res->getBinding());
      }
    }
  }
}

static dxbc::ShaderVisibility
tripleToVisibility(llvm::Triple::EnvironmentType ET) {
  switch (ET) {
  case Triple::Pixel:
    return dxbc::ShaderVisibility::Pixel;
  case Triple::Vertex:
    return dxbc::ShaderVisibility::Vertex;
  case Triple::Geometry:
    return dxbc::ShaderVisibility::Geometry;
  case Triple::Hull:
    return dxbc::ShaderVisibility::Hull;
  case Triple::Domain:
    return dxbc::ShaderVisibility::Domain;
  case Triple::Mesh:
    return dxbc::ShaderVisibility::Mesh;
  case Triple::Compute:
    return dxbc::ShaderVisibility::All;
  default:
    llvm_unreachable("Invalid triple to shader stage conversion");
  }
}

static SmallVector<ResourceInfo::ResourceBinding>
getRootDescriptorsBindingInfo(const mcdxbc::RootSignatureDesc &RSD,
                              dxbc::ShaderVisibility Visibility) {

  SmallVector<ResourceInfo::ResourceBinding> RDs;

  for (const mcdxbc::RootParameterInfo &Info : RSD.ParametersContainer) {
    dxbc::ShaderVisibility ParamVisibility =
        static_cast<dxbc::ShaderVisibility>(Info.Header.ShaderVisibility);
    if (ParamVisibility != dxbc::ShaderVisibility::All &&
        ParamVisibility != Visibility)
      continue;

    dxbc::RootParameterType ParamType =
        static_cast<dxbc::RootParameterType>(Info.Header.ParameterType);
    switch (ParamType) {

    case dxbc::RootParameterType::SRV:
    case dxbc::RootParameterType::UAV:
    case dxbc::RootParameterType::CBV: {
      dxbc::RTS0::v2::RootDescriptor Desc =
          RSD.ParametersContainer.getRootDescriptor(Info.Location);

      ResourceInfo::ResourceBinding Binding;
      Binding.LowerBound = Desc.ShaderRegister;
      Binding.Space = Desc.RegisterSpace;
      Binding.Size = 1;

      RDs.push_back(Binding);
      break;
    }
    case dxbc::RootParameterType::DescriptorTable:
    case dxbc::RootParameterType::Constants32Bit:
      break;
    }
  }

  return RDs;
}

<<<<<<< HEAD
static void reportIfDeniedShaderStageAccess(Module &M, dxbc::RootFlags Flags,
                                            dxbc::RootFlags Mask) {
  if ((Flags & Mask) == Mask) {
    SmallString<128> Message;
    raw_svector_ostream OS(Message);
    OS << "Shader has root bindings but root signature uses a DENY flag to "
          "disallow root binding access to the shader stage.";
    M.getContext().diagnose(DiagnosticInfoGeneric(Message));
  }
}

static void validateDeniedStagedNotInUse(Module &M,
                                         const mcdxbc::RootSignatureDesc &RSD,
                                         const dxil::ModuleMetadataInfo &MMI) {
  dxbc::RootFlags Flags = dxbc::RootFlags(RSD.Flags);

  switch (MMI.ShaderProfile) {
  case Triple::Pixel:
    reportIfDeniedShaderStageAccess(M, Flags,
                                    dxbc::RootFlags::DenyPixelShaderRootAccess);
    break;
  case Triple::Vertex:
    reportIfDeniedShaderStageAccess(
        M, Flags, dxbc::RootFlags::DenyVertexShaderRootAccess);
    break;
  case Triple::Geometry:
    reportIfDeniedShaderStageAccess(
        M, Flags, dxbc::RootFlags::DenyGeometryShaderRootAccess);
    break;
  case Triple::Hull:
    reportIfDeniedShaderStageAccess(M, Flags,
                                    dxbc::RootFlags::DenyHullShaderRootAccess);
    break;
  case Triple::Domain:
    reportIfDeniedShaderStageAccess(
        M, Flags, dxbc::RootFlags::DenyDomainShaderRootAccess);
    break;
  case Triple::Mesh:
    reportIfDeniedShaderStageAccess(M, Flags,
                                    dxbc::RootFlags::DenyMeshShaderRootAccess);
    break;
  case Triple::Amplification:
    reportIfDeniedShaderStageAccess(
        M, Flags, dxbc::RootFlags::DenyAmplificationShaderRootAccess);
    break;
  default:
    llvm_unreachable("Invalid triple to shader stage conversion");
  }
}

static void validateDescriptorTables(Module &M,
                                     const mcdxbc::RootSignatureDesc &RSD) {
  for (const mcdxbc::RootParameterInfo &ParamInfo : RSD.ParametersContainer) {
    if (static_cast<dxbc::RootParameterType>(ParamInfo.Header.ParameterType) !=
        dxbc::RootParameterType::DescriptorTable)
      continue;

    mcdxbc::DescriptorTable Table =
        RSD.ParametersContainer.getDescriptorTable(ParamInfo.Location);

    bool HasSampler = false;
    bool HasOtherRangeType = false;
    dxbc::DescriptorRangeType OtherRangeType;
    uint32_t OtherRangeTypeLocation = 0;

    uint64_t AppendingOffset = 0;

    for (const dxbc::RTS0::v2::DescriptorRange &Range : Table.Ranges) {
      dxbc::DescriptorRangeType RangeType =
          static_cast<dxbc::DescriptorRangeType>(Range.RangeType);

      uint64_t Offset = AppendingOffset;
      if (Range.OffsetInDescriptorsFromTableStart != ~0U)
        Offset = Range.OffsetInDescriptorsFromTableStart;

      if (Offset > ~0U)
        reportOverflowingRange(M, Range);
      if (Range.NumDescriptors == ~0U) {
        AppendingOffset = (uint64_t)~0U + (uint64_t)1ULL;
      } else {
        uint64_t UpperBound = (uint64_t)Range.BaseShaderRegister +
                              (uint64_t)Range.NumDescriptors - (uint64_t)1U;
        if (UpperBound > ~0U)
          reportOverflowingRange(M, Range);

        uint64_t AppendingUpperBound =
            (uint64_t)Offset + (uint64_t)Range.NumDescriptors - (uint64_t)1U;
        if (AppendingUpperBound > ~0U)
          reportOverflowingRange(M, Range);
        AppendingOffset = Offset + Range.NumDescriptors;
      }

      if (RangeType == dxbc::DescriptorRangeType::Sampler) {
        HasSampler = true;
      } else {
        HasOtherRangeType = true;
        OtherRangeType = RangeType;
        OtherRangeTypeLocation = ParamInfo.Location;
      }
    }

    // Samplers cannot be mixed with other resources in a descriptor table.
    if (HasSampler && HasOtherRangeType) {
      reportDescriptorTableMixingTypes(M, OtherRangeTypeLocation,
                                       OtherRangeType);
      continue;
    }
  }
}

static bool validateRootSignatureBindings(Module &M,
=======
static void validateRootSignatureBindings(Module &M,
>>>>>>> bf5714d7
                                          const mcdxbc::RootSignatureDesc &RSD,
                                          dxil::ModuleMetadataInfo &MMI,
                                          DXILResourceMap &DRM) {

  hlsl::BindingInfoBuilder Builder;
  dxbc::ShaderVisibility Visibility = tripleToVisibility(MMI.ShaderProfile);

  for (const mcdxbc::RootParameterInfo &ParamInfo : RSD.ParametersContainer) {
    dxbc::ShaderVisibility ParamVisibility =
        static_cast<dxbc::ShaderVisibility>(ParamInfo.Header.ShaderVisibility);
    if (ParamVisibility != dxbc::ShaderVisibility::All &&
        ParamVisibility != Visibility)
      continue;
    dxbc::RootParameterType ParamType =
        static_cast<dxbc::RootParameterType>(ParamInfo.Header.ParameterType);
    switch (ParamType) {
    case dxbc::RootParameterType::Constants32Bit: {
      dxbc::RTS0::v1::RootConstants Const =
          RSD.ParametersContainer.getConstant(ParamInfo.Location);
      Builder.trackBinding(dxil::ResourceClass::CBuffer, Const.RegisterSpace,
                           Const.ShaderRegister, Const.ShaderRegister,
                           &ParamInfo);
      break;
    }

    case dxbc::RootParameterType::SRV:
    case dxbc::RootParameterType::UAV:
    case dxbc::RootParameterType::CBV: {
      dxbc::RTS0::v2::RootDescriptor Desc =
          RSD.ParametersContainer.getRootDescriptor(ParamInfo.Location);
      Builder.trackBinding(
          dxbc::toResourceClass(static_cast<dxbc::RootParameterType>(
              ParamInfo.Header.ParameterType)),
          Desc.RegisterSpace, Desc.ShaderRegister, Desc.ShaderRegister,
          &ParamInfo);

      break;
    }
    case dxbc::RootParameterType::DescriptorTable: {
      const mcdxbc::DescriptorTable &Table =
          RSD.ParametersContainer.getDescriptorTable(ParamInfo.Location);

      for (const dxbc::RTS0::v2::DescriptorRange &Range : Table.Ranges) {
        uint32_t UpperBound =
            Range.NumDescriptors == ~0U
                ? Range.BaseShaderRegister
                : Range.BaseShaderRegister + Range.NumDescriptors - 1;
        Builder.trackBinding(
            dxbc::toResourceClass(
                static_cast<dxbc::DescriptorRangeType>(Range.RangeType)),
            Range.RegisterSpace, Range.BaseShaderRegister, UpperBound,
            &ParamInfo);
      }
      break;
    }
    }
  }

  for (const dxbc::RTS0::v1::StaticSampler &S : RSD.StaticSamplers)
    Builder.trackBinding(dxil::ResourceClass::Sampler, S.RegisterSpace,
                         S.ShaderRegister, S.ShaderRegister, &S);

  hlsl::BindingInfo Info = Builder.calculateBindingInfo(
      [&M](const llvm::hlsl::BindingInfoBuilder &Builder,
           const llvm::hlsl::BindingInfoBuilder::Binding &ReportedBinding) {
        const llvm::hlsl::BindingInfoBuilder::Binding &Overlaping =
            Builder.findOverlapping(ReportedBinding);
        reportOverlappingRegisters(M, ReportedBinding, Overlaping);
      });
<<<<<<< HEAD
  bool HasBindings = false;

  // Next checks require that the root signature definition is valid.
  if (!HasOverlap) {
=======
>>>>>>> bf5714d7
    SmallVector<ResourceInfo::ResourceBinding> RDs =
        getRootDescriptorsBindingInfo(RSD, Visibility);
    for (const auto &ResList :
         {std::make_pair(ResourceClass::SRV, DRM.srvs()),
          std::make_pair(ResourceClass::UAV, DRM.uavs()),
          std::make_pair(ResourceClass::CBuffer, DRM.cbuffers()),
          std::make_pair(ResourceClass::Sampler, DRM.samplers())}) {
      for (auto Res : ResList.second) {
        llvm::dxil::ResourceInfo::ResourceBinding ResBinding = Res.getBinding();
        llvm::hlsl::BindingInfo::BindingRange ResRange(
            ResBinding.LowerBound, ResBinding.LowerBound + ResBinding.Size);

        if (!Info.isBound(ResList.first, ResBinding.Space, ResRange))
          reportRegNotBound(M, ResList.first, ResBinding);
        else
          HasBindings = true;
      }
      checkInvalidHandleTy(M, RDs, ResList.second);
  }
  return HasBindings;
}

static mcdxbc::RootSignatureDesc *
getRootSignature(RootSignatureBindingInfo &RSBI,
                 dxil::ModuleMetadataInfo &MMI) {
  if (MMI.EntryPropertyVec.size() == 0)
    return nullptr;
  return RSBI.getDescForFunction(MMI.EntryPropertyVec[0].Entry);
}

static void reportErrors(Module &M, DXILResourceMap &DRM,
                         DXILResourceBindingInfo &DRBI,
                         RootSignatureBindingInfo &RSBI,
                         dxil::ModuleMetadataInfo &MMI) {
  if (DRM.hasInvalidCounterDirection())
    reportInvalidDirection(M, DRM);

  if (DRBI.hasOverlappingBinding())
    reportOverlappingBinding(M, DRM);

  assert(!DRBI.hasImplicitBinding() && "implicit bindings should be handled in "
                                       "DXILResourceImplicitBinding pass");

  if (mcdxbc::RootSignatureDesc *RSD = getRootSignature(RSBI, MMI)) {
<<<<<<< HEAD
    bool HasBindings = validateRootSignatureBindings(M, *RSD, MMI, DRM);
    validateDescriptorTables(M, *RSD);
    if (HasBindings && MMI.ShaderProfile != Triple::Compute)
      validateDeniedStagedNotInUse(M, *RSD, MMI);
=======
    validateRootSignatureBindings(M, *RSD, MMI, DRM);
>>>>>>> bf5714d7
  }
}

PreservedAnalyses
DXILPostOptimizationValidation::run(Module &M, ModuleAnalysisManager &MAM) {
  DXILResourceMap &DRM = MAM.getResult<DXILResourceAnalysis>(M);
  DXILResourceBindingInfo &DRBI = MAM.getResult<DXILResourceBindingAnalysis>(M);
  RootSignatureBindingInfo &RSBI = MAM.getResult<RootSignatureAnalysis>(M);
  ModuleMetadataInfo &MMI = MAM.getResult<DXILMetadataAnalysis>(M);

  reportErrors(M, DRM, DRBI, RSBI, MMI);
  return PreservedAnalyses::all();
}

namespace {
class DXILPostOptimizationValidationLegacy : public ModulePass {
public:
  bool runOnModule(Module &M) override {
    DXILResourceMap &DRM =
        getAnalysis<DXILResourceWrapperPass>().getResourceMap();
    DXILResourceBindingInfo &DRBI =
        getAnalysis<DXILResourceBindingWrapperPass>().getBindingInfo();
    RootSignatureBindingInfo &RSBI =
        getAnalysis<RootSignatureAnalysisWrapper>().getRSInfo();
    dxil::ModuleMetadataInfo &MMI =
        getAnalysis<DXILMetadataAnalysisWrapperPass>().getModuleMetadata();

    reportErrors(M, DRM, DRBI, RSBI, MMI);
    return false;
  }
  StringRef getPassName() const override {
    return "DXIL Post Optimization Validation";
  }
  DXILPostOptimizationValidationLegacy() : ModulePass(ID) {}

  static char ID; // Pass identification.
  void getAnalysisUsage(llvm::AnalysisUsage &AU) const override {
    AU.addRequired<DXILResourceWrapperPass>();
    AU.addRequired<DXILResourceBindingWrapperPass>();
    AU.addRequired<DXILMetadataAnalysisWrapperPass>();
    AU.addRequired<RootSignatureAnalysisWrapper>();
    AU.addPreserved<DXILResourceWrapperPass>();
    AU.addPreserved<DXILResourceBindingWrapperPass>();
    AU.addPreserved<DXILMetadataAnalysisWrapperPass>();
    AU.addPreserved<ShaderFlagsAnalysisWrapper>();
    AU.addPreserved<RootSignatureAnalysisWrapper>();
  }
};
char DXILPostOptimizationValidationLegacy::ID = 0;
} // end anonymous namespace

INITIALIZE_PASS_BEGIN(DXILPostOptimizationValidationLegacy, DEBUG_TYPE,
                      "DXIL Post Optimization Validation", false, false)
INITIALIZE_PASS_DEPENDENCY(DXILResourceBindingWrapperPass)
INITIALIZE_PASS_DEPENDENCY(DXILResourceTypeWrapperPass)
INITIALIZE_PASS_DEPENDENCY(DXILResourceWrapperPass)
INITIALIZE_PASS_DEPENDENCY(DXILMetadataAnalysisWrapperPass)
INITIALIZE_PASS_DEPENDENCY(RootSignatureAnalysisWrapper)
INITIALIZE_PASS_END(DXILPostOptimizationValidationLegacy, DEBUG_TYPE,
                    "DXIL Post Optimization Validation", false, false)

ModulePass *llvm::createDXILPostOptimizationValidationLegacyPass() {
  return new DXILPostOptimizationValidationLegacy();
}<|MERGE_RESOLUTION|>--- conflicted
+++ resolved
@@ -125,38 +125,7 @@
   M.getContext().diagnose(DiagnosticInfoGeneric(Message));
 }
 
-<<<<<<< HEAD
-static void
-reportDescriptorTableMixingTypes(Module &M, uint32_t Location,
-                                 dxbc::DescriptorRangeType RangeType) {
-  SmallString<128> Message;
-  raw_svector_ostream OS(Message);
-  OS << "Samplers cannot be mixed with other "
-     << "resource types in a descriptor table, "
-     << getResourceClassName(toResourceClass(RangeType))
-     << "(location=" << Location << ")";
-
-  M.getContext().diagnose(DiagnosticInfoGeneric(Message));
-}
-
-static void
-reportOverflowingRange(Module &M,
-                       const dxbc::RTS0::v2::DescriptorRange &Range) {
-  SmallString<128> Message;
-  raw_svector_ostream OS(Message);
-  OS << "Cannot append range with implicit lower "
-     << "bound after an unbounded range "
-     << getResourceClassName(toResourceClass(
-            static_cast<dxbc::DescriptorRangeType>(Range.RangeType)))
-     << "(register=" << Range.BaseShaderRegister
-     << ", space=" << Range.RegisterSpace << ") exceeds maximum allowed value.";
-  M.getContext().diagnose(DiagnosticInfoGeneric(Message));
-}
-
-static void reportInvalidHandleTy(
-=======
 static void checkInvalidHandleTy(
->>>>>>> bf5714d7
     Module &M, const llvm::ArrayRef<dxil::ResourceInfo::ResourceBinding> &RDs,
     const iterator_range<SmallVectorImpl<dxil::ResourceInfo>::iterator>
         &Resources) {
@@ -237,7 +206,6 @@
   return RDs;
 }
 
-<<<<<<< HEAD
 static void reportIfDeniedShaderStageAccess(Module &M, dxbc::RootFlags Flags,
                                             dxbc::RootFlags Mask) {
   if ((Flags & Mask) == Mask) {
@@ -288,70 +256,7 @@
   }
 }
 
-static void validateDescriptorTables(Module &M,
-                                     const mcdxbc::RootSignatureDesc &RSD) {
-  for (const mcdxbc::RootParameterInfo &ParamInfo : RSD.ParametersContainer) {
-    if (static_cast<dxbc::RootParameterType>(ParamInfo.Header.ParameterType) !=
-        dxbc::RootParameterType::DescriptorTable)
-      continue;
-
-    mcdxbc::DescriptorTable Table =
-        RSD.ParametersContainer.getDescriptorTable(ParamInfo.Location);
-
-    bool HasSampler = false;
-    bool HasOtherRangeType = false;
-    dxbc::DescriptorRangeType OtherRangeType;
-    uint32_t OtherRangeTypeLocation = 0;
-
-    uint64_t AppendingOffset = 0;
-
-    for (const dxbc::RTS0::v2::DescriptorRange &Range : Table.Ranges) {
-      dxbc::DescriptorRangeType RangeType =
-          static_cast<dxbc::DescriptorRangeType>(Range.RangeType);
-
-      uint64_t Offset = AppendingOffset;
-      if (Range.OffsetInDescriptorsFromTableStart != ~0U)
-        Offset = Range.OffsetInDescriptorsFromTableStart;
-
-      if (Offset > ~0U)
-        reportOverflowingRange(M, Range);
-      if (Range.NumDescriptors == ~0U) {
-        AppendingOffset = (uint64_t)~0U + (uint64_t)1ULL;
-      } else {
-        uint64_t UpperBound = (uint64_t)Range.BaseShaderRegister +
-                              (uint64_t)Range.NumDescriptors - (uint64_t)1U;
-        if (UpperBound > ~0U)
-          reportOverflowingRange(M, Range);
-
-        uint64_t AppendingUpperBound =
-            (uint64_t)Offset + (uint64_t)Range.NumDescriptors - (uint64_t)1U;
-        if (AppendingUpperBound > ~0U)
-          reportOverflowingRange(M, Range);
-        AppendingOffset = Offset + Range.NumDescriptors;
-      }
-
-      if (RangeType == dxbc::DescriptorRangeType::Sampler) {
-        HasSampler = true;
-      } else {
-        HasOtherRangeType = true;
-        OtherRangeType = RangeType;
-        OtherRangeTypeLocation = ParamInfo.Location;
-      }
-    }
-
-    // Samplers cannot be mixed with other resources in a descriptor table.
-    if (HasSampler && HasOtherRangeType) {
-      reportDescriptorTableMixingTypes(M, OtherRangeTypeLocation,
-                                       OtherRangeType);
-      continue;
-    }
-  }
-}
-
 static bool validateRootSignatureBindings(Module &M,
-=======
-static void validateRootSignatureBindings(Module &M,
->>>>>>> bf5714d7
                                           const mcdxbc::RootSignatureDesc &RSD,
                                           dxil::ModuleMetadataInfo &MMI,
                                           DXILResourceMap &DRM) {
@@ -421,13 +326,9 @@
             Builder.findOverlapping(ReportedBinding);
         reportOverlappingRegisters(M, ReportedBinding, Overlaping);
       });
-<<<<<<< HEAD
   bool HasBindings = false;
 
   // Next checks require that the root signature definition is valid.
-  if (!HasOverlap) {
-=======
->>>>>>> bf5714d7
     SmallVector<ResourceInfo::ResourceBinding> RDs =
         getRootDescriptorsBindingInfo(RSD, Visibility);
     for (const auto &ResList :
@@ -472,14 +373,9 @@
                                        "DXILResourceImplicitBinding pass");
 
   if (mcdxbc::RootSignatureDesc *RSD = getRootSignature(RSBI, MMI)) {
-<<<<<<< HEAD
     bool HasBindings = validateRootSignatureBindings(M, *RSD, MMI, DRM);
-    validateDescriptorTables(M, *RSD);
     if (HasBindings && MMI.ShaderProfile != Triple::Compute)
       validateDeniedStagedNotInUse(M, *RSD, MMI);
-=======
-    validateRootSignatureBindings(M, *RSD, MMI, DRM);
->>>>>>> bf5714d7
   }
 }
 
