--- conflicted
+++ resolved
@@ -12,11 +12,13 @@
 #include "llvm/ADT/SmallString.h"
 #include "llvm/Analysis/DXILMetadataAnalysis.h"
 #include "llvm/Analysis/DXILResource.h"
+#include "llvm/IR/DerivedTypes.h"
 #include "llvm/IR/DiagnosticInfo.h"
 #include "llvm/IR/Instructions.h"
 #include "llvm/IR/IntrinsicsDirectX.h"
 #include "llvm/IR/Module.h"
 #include "llvm/InitializePasses.h"
+#include "llvm/Support/Casting.h"
 
 #define DEBUG_TYPE "dxil-post-optimization-validation"
 
@@ -89,7 +91,7 @@
                                ResourceInfo::ResourceBinding Binding) {
   SmallString<128> Message;
   raw_svector_ostream OS(Message);
-  OS << "register " << Type << " (space=" << Binding.Space
+  OS << "resource " << Type << " at register (space=" << Binding.Space
      << ", register=" << Binding.LowerBound << ")"
      << " is bound to a texture or typed buffer.";
   M.getContext().diagnose(DiagnosticInfoGeneric(Message));
@@ -208,7 +210,7 @@
   return RootSigDesc;
 }
 
-static void reportUnboundRegisters(
+static void reportInvalidRegistersBinding(
     Module &M,
     const std::vector<llvm::dxil::ResourceInfo::ResourceBinding> &Bindings,
     iterator_range<SmallVector<dxil::ResourceInfo>::iterator> &Resources) {
@@ -225,6 +227,13 @@
     }
     if (!Bound) {
       reportRegNotBound(M, Res->getName(), Res->getBinding());
+    } else {
+      TargetExtType *Handle = Res->getHandleTy();
+      auto *TypedBuffer = dyn_cast_or_null<TypedBufferExtType>(Handle);
+      auto *Texture = dyn_cast_or_null<TextureExtType>(Handle);
+
+      if (TypedBuffer != nullptr || Texture != nullptr)
+        reportInvalidHandleTyBoundInRs(M, Res->getName(), Res->getBinding());
     }
   }
 }
@@ -244,7 +253,6 @@
 
   if (auto RSD = getRootSignature(RSBI, MMI)) {
 
-<<<<<<< HEAD
     RootSignatureBindingValidation Validation =
         initRsBindingValdation(*RSD, tripleToVisibility(MMI.ShaderProfile));
 
@@ -253,57 +261,15 @@
     auto UAVs = DRM.uavs();
     auto Samplers = DRM.samplers();
 
-    reportUnboundRegisters(
+    reportInvalidRegistersBinding(
         M, Validation.getBindingsOfType(dxbc::DescriptorRangeType::CBV), Cbufs);
-    reportUnboundRegisters(
+    reportInvalidRegistersBinding(
         M, Validation.getBindingsOfType(dxbc::DescriptorRangeType::UAV), UAVs);
-    reportUnboundRegisters(
+    reportInvalidRegistersBinding(
         M, Validation.getBindingsOfType(dxbc::DescriptorRangeType::Sampler),
         Samplers);
-    reportUnboundRegisters(
+    reportInvalidRegistersBinding(
         M, Validation.getBindingsOfType(dxbc::DescriptorRangeType::SRV), SRVs);
-=======
-    RootSignatureBindingValidation Validation;
-    Validation.addRsBindingInfo(*RSD, tripleToVisibility(MMI.ShaderProfile));
-
-    for (const ResourceInfo &CBuf : DRM.cbuffers()) {
-      ResourceInfo::ResourceBinding Binding = CBuf.getBinding();
-      if (!Validation.checkCRegBinding(Binding))
-        reportRegNotBound(M, "cbuffer", Binding);
-    }
-
-    for (const ResourceInfo &SRV : DRM.srvs()) {
-      ResourceInfo::ResourceBinding Binding = SRV.getBinding();
-      if (!Validation.checkTRegBinding(Binding))
-        reportRegNotBound(M, "srv", Binding);
-      else {
-        const auto *Handle =
-            dyn_cast_or_null<RawBufferExtType>(SRV.getHandleTy());
-
-        if (!Handle)
-          reportInvalidHandleTyBoundInRs(M, "srv", Binding);
-      }
-    }
-
-    for (const ResourceInfo &UAV : DRM.uavs()) {
-      ResourceInfo::ResourceBinding Binding = UAV.getBinding();
-      if (!Validation.checkURegBinding(Binding))
-        reportRegNotBound(M, "uav", Binding);
-      else {
-        const auto *Handle =
-            dyn_cast_or_null<RawBufferExtType>(UAV.getHandleTy());
-
-        if (!Handle)
-          reportInvalidHandleTyBoundInRs(M, "srv", Binding);
-      }
-    }
-
-    for (const ResourceInfo &Sampler : DRM.samplers()) {
-      ResourceInfo::ResourceBinding Binding = Sampler.getBinding();
-      if (!Validation.checkSamplerBinding(Binding))
-        reportRegNotBound(M, "sampler", Binding);
-    }
->>>>>>> aea75dac
   }
 }
 } // namespace
