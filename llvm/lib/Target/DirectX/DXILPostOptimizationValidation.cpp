--- conflicted
+++ resolved
@@ -160,46 +160,6 @@
   }
 }
 
-<<<<<<< HEAD
-static SmallVector<ResourceInfo::ResourceBinding>
-getRootDescriptorsBindingInfo(const mcdxbc::RootSignatureDesc &RSD,
-                              dxbc::ShaderVisibility Visibility) {
-
-  SmallVector<ResourceInfo::ResourceBinding> RDs;
-
-  for (const mcdxbc::RootParameterInfo &Info : RSD.ParametersContainer) {
-    dxbc::ShaderVisibility ParamVisibility =
-        static_cast<dxbc::ShaderVisibility>(Info.Header.ShaderVisibility);
-    if (ParamVisibility != dxbc::ShaderVisibility::All &&
-        ParamVisibility != Visibility)
-      continue;
-
-    dxbc::RootParameterType ParamType =
-        static_cast<dxbc::RootParameterType>(Info.Header.ParameterType);
-    switch (ParamType) {
-
-    case dxbc::RootParameterType::SRV:
-    case dxbc::RootParameterType::UAV:
-    case dxbc::RootParameterType::CBV: {
-      dxbc::RTS0::v2::RootDescriptor Desc =
-          RSD.ParametersContainer.getRootDescriptor(Info.Location);
-
-      ResourceInfo::ResourceBinding Binding;
-      Binding.LowerBound = Desc.ShaderRegister;
-      Binding.Space = Desc.RegisterSpace;
-      Binding.Size = 1;
-
-      RDs.push_back(Binding);
-      break;
-    }
-    case dxbc::RootParameterType::DescriptorTable:
-    case dxbc::RootParameterType::Constants32Bit:
-      break;
-    }
-  }
-
-  return RDs;
-}
 
 static void reportIfDeniedShaderStageAccess(Module &M, dxbc::RootFlags Flags,
                                             dxbc::RootFlags Mask) {
@@ -212,56 +172,12 @@
   }
 }
 
-static void validateDeniedStagedNotInUse(Module &M,
-                                         const mcdxbc::RootSignatureDesc &RSD,
-                                         const dxil::ModuleMetadataInfo &MMI) {
-  dxbc::RootFlags Flags = dxbc::RootFlags(RSD.Flags);
-
-  switch (MMI.ShaderProfile) {
-  case Triple::Pixel:
-    reportIfDeniedShaderStageAccess(M, Flags,
-                                    dxbc::RootFlags::DenyPixelShaderRootAccess);
-    break;
-  case Triple::Vertex:
-    reportIfDeniedShaderStageAccess(
-        M, Flags, dxbc::RootFlags::DenyVertexShaderRootAccess);
-    break;
-  case Triple::Geometry:
-    reportIfDeniedShaderStageAccess(
-        M, Flags, dxbc::RootFlags::DenyGeometryShaderRootAccess);
-    break;
-  case Triple::Hull:
-    reportIfDeniedShaderStageAccess(M, Flags,
-                                    dxbc::RootFlags::DenyHullShaderRootAccess);
-    break;
-  case Triple::Domain:
-    reportIfDeniedShaderStageAccess(
-        M, Flags, dxbc::RootFlags::DenyDomainShaderRootAccess);
-    break;
-  case Triple::Mesh:
-    reportIfDeniedShaderStageAccess(M, Flags,
-                                    dxbc::RootFlags::DenyMeshShaderRootAccess);
-    break;
-  case Triple::Amplification:
-    reportIfDeniedShaderStageAccess(
-        M, Flags, dxbc::RootFlags::DenyAmplificationShaderRootAccess);
-    break;
-  default:
-    llvm_unreachable("Invalid triple to shader stage conversion");
-  }
-}
-
-static bool validateRootSignatureBindings(Module &M,
-                                          const mcdxbc::RootSignatureDesc &RSD,
-                                          dxil::ModuleMetadataInfo &MMI,
-                                          DXILResourceMap &DRM) {
-=======
+
 static void validateRootSignature(Module &M,
                                   const mcdxbc::RootSignatureDesc &RSD,
                                   dxil::ModuleMetadataInfo &MMI,
                                   DXILResourceMap &DRM,
                                   DXILResourceTypeMap &DRTM) {
->>>>>>> 1327b740
 
   hlsl::BindingInfoBuilder Builder;
   dxbc::ShaderVisibility Visibility = tripleToVisibility(MMI.ShaderProfile);
@@ -322,28 +238,9 @@
             Builder.findOverlapping(ReportedBinding);
         reportOverlappingRegisters(M, ReportedBinding, Overlaping);
       });
-<<<<<<< HEAD
+  
+  const hlsl::BoundRegs &BoundRegs = Builder.takeBoundRegs();
   bool HasBindings = false;
-  SmallVector<ResourceInfo::ResourceBinding> RDs =
-      getRootDescriptorsBindingInfo(RSD, Visibility);
-  for (const auto &ResList :
-       {std::make_pair(ResourceClass::SRV, DRM.srvs()),
-        std::make_pair(ResourceClass::UAV, DRM.uavs()),
-        std::make_pair(ResourceClass::CBuffer, DRM.cbuffers()),
-        std::make_pair(ResourceClass::Sampler, DRM.samplers())}) {
-    for (auto Res : ResList.second) {
-      llvm::dxil::ResourceInfo::ResourceBinding ResBinding = Res.getBinding();
-      llvm::hlsl::BindingInfo::BindingRange ResRange(
-          ResBinding.LowerBound, ResBinding.LowerBound + ResBinding.Size);
-
-      if (!Info.isBound(ResList.first, ResBinding.Space, ResRange))
-        reportRegNotBound(M, ResList.first, ResBinding);
-      else
-        HasBindings = true;
-    }
-    checkInvalidHandleTy(M, RDs, ResList.second);
-=======
-  const hlsl::BoundRegs &BoundRegs = Builder.takeBoundRegs();
   for (const ResourceInfo &RI : DRM) {
     const ResourceInfo::ResourceBinding &Binding = RI.getBinding();
     const dxil::ResourceTypeInfo &RTI = DRTM[RI.getHandleTy()];
@@ -356,22 +253,65 @@
 
     if (Reg != nullptr) {
       const auto *ParamInfo =
-          static_cast<const mcdxbc::RootParameterInfo *>(Reg->Cookie);
-
-      if (RC != ResourceClass::SRV && RC != ResourceClass::UAV)
+      static_cast<const mcdxbc::RootParameterInfo *>(Reg->Cookie);
+      
+      if (RC != ResourceClass::SRV && RC != ResourceClass::UAV){
+        HasBindings = true;
         continue;
-
-      if (ParamInfo->Type == dxbc::RootParameterType::DescriptorTable)
+      }
+    
+      if (ParamInfo->Type == dxbc::RootParameterType::DescriptorTable){
+        HasBindings = true;
         continue;
-
-      if (RK != ResourceKind::RawBuffer && RK != ResourceKind::StructuredBuffer)
+      }
+      
+      if (RK != ResourceKind::RawBuffer && RK != ResourceKind::StructuredBuffer){
         reportInvalidHandleTyError(M, RC, Binding);
+        continue;
+      }
+      HasBindings = true;
+      
     } else {
       reportRegNotBound(M, RC, Binding);
     }
->>>>>>> 1327b740
-  }
-  return HasBindings;
+  }
+
+  if(HasBindings && MMI.ShaderProfile != Triple::Compute){
+    dxbc::RootFlags Flags = dxbc::RootFlags(RSD.Flags);
+    switch (MMI.ShaderProfile) {
+    case Triple::Pixel:
+      reportIfDeniedShaderStageAccess(M, Flags,
+                                      dxbc::RootFlags::DenyPixelShaderRootAccess);
+      break;
+    case Triple::Vertex:
+      reportIfDeniedShaderStageAccess(
+          M, Flags, dxbc::RootFlags::DenyVertexShaderRootAccess);
+      break;
+    case Triple::Geometry:
+      reportIfDeniedShaderStageAccess(
+          M, Flags, dxbc::RootFlags::DenyGeometryShaderRootAccess);
+      break;
+    case Triple::Hull:
+      reportIfDeniedShaderStageAccess(M, Flags,
+                                      dxbc::RootFlags::DenyHullShaderRootAccess);
+      break;
+    case Triple::Domain:
+      reportIfDeniedShaderStageAccess(
+          M, Flags, dxbc::RootFlags::DenyDomainShaderRootAccess);
+      break;
+    case Triple::Mesh:
+      reportIfDeniedShaderStageAccess(M, Flags,
+                                      dxbc::RootFlags::DenyMeshShaderRootAccess);
+      break;
+    case Triple::Amplification:
+      reportIfDeniedShaderStageAccess(
+          M, Flags, dxbc::RootFlags::DenyAmplificationShaderRootAccess);
+      break;
+    default:
+      llvm_unreachable("Invalid triple to shader stage conversion");
+    }
+  }
+
 }
 
 static mcdxbc::RootSignatureDesc *
@@ -396,16 +336,9 @@
   assert(!DRBI.hasImplicitBinding() && "implicit bindings should be handled in "
                                        "DXILResourceImplicitBinding pass");
 
-<<<<<<< HEAD
   if (mcdxbc::RootSignatureDesc *RSD = getRootSignature(RSBI, MMI)) {
-    bool HasBindings = validateRootSignatureBindings(M, *RSD, MMI, DRM);
-    if (HasBindings && MMI.ShaderProfile != Triple::Compute)
-      validateDeniedStagedNotInUse(M, *RSD, MMI);
-  }
-=======
-  if (mcdxbc::RootSignatureDesc *RSD = getRootSignature(RSBI, MMI))
     validateRootSignature(M, *RSD, MMI, DRM, DRTM);
->>>>>>> 1327b740
+  }
 }
 
 PreservedAnalyses
