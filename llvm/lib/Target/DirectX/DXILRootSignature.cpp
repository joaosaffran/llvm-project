//===- DXILRootSignature.cpp - DXIL Root Signature helper objects -------===//
//
// Part of the LLVM Project, under the Apache License v2.0 with LLVM Exceptions.
// See https://llvm.org/LICENSE.txt for license information.
// SPDX-License-Identifier: Apache-2.0 WITH LLVM-exception
//
//===----------------------------------------------------------------------===//
///
/// \file This file contains helper objects and APIs for working with DXIL
///       Root Signatures.
///
//===----------------------------------------------------------------------===//
#include "DXILRootSignature.h"
#include "DirectX.h"
#include "llvm/ADT/StringSwitch.h"
#include "llvm/ADT/Twine.h"
#include "llvm/Analysis/DXILMetadataAnalysis.h"
#include "llvm/BinaryFormat/DXContainer.h"
#include "llvm/Frontend/HLSL/RootSignatureMetadata.h"
#include "llvm/IR/Constants.h"
#include "llvm/IR/DiagnosticInfo.h"
#include "llvm/IR/Function.h"
#include "llvm/IR/LLVMContext.h"
#include "llvm/IR/Metadata.h"
#include "llvm/IR/Module.h"
#include "llvm/InitializePasses.h"
#include "llvm/MC/DXContainerRootSignature.h"
#include "llvm/Pass.h"
#include "llvm/Support/Error.h"
#include "llvm/Support/ErrorHandling.h"
#include "llvm/Support/ScopedPrinter.h"
#include "llvm/Support/raw_ostream.h"
#include <cstdint>

using namespace llvm;
using namespace llvm::dxil;

static std::optional<uint32_t> extractMdIntValue(MDNode *Node,
                                                 unsigned int OpId) {
  if (auto *CI =
          mdconst::dyn_extract<ConstantInt>(Node->getOperand(OpId).get()))
    return CI->getZExtValue();
  return std::nullopt;
}

static bool reportError(LLVMContext *Ctx, Twine Message,
                        DiagnosticSeverity Severity = DS_Error) {
  Ctx->diagnose(DiagnosticInfoGeneric(Message, Severity));
  return true;
}

static SmallDenseMap<const Function *, mcdxbc::RootSignatureDesc>
analyzeModule(Module &M) {

  /** Root Signature are specified as following in the metadata:

    !dx.rootsignatures = !{!2} ; list of function/root signature pairs
    !2 = !{ ptr @main, !3 } ; function, root signature
    !3 = !{ !4, !5, !6, !7 } ; list of root signature elements

    So for each MDNode inside dx.rootsignatures NamedMDNode
    (the Root parameter of this function), the parsing process needs
    to loop through each of its operands and process the function,
    signature pair.
 */

  LLVMContext *Ctx = &M.getContext();

  SmallDenseMap<const Function *, mcdxbc::RootSignatureDesc> RSDMap;

  NamedMDNode *RootSignatureNode = M.getNamedMetadata("dx.rootsignatures");
  if (RootSignatureNode == nullptr)
    return RSDMap;

  for (const auto &RSDefNode : RootSignatureNode->operands()) {
    if (RSDefNode->getNumOperands() != 3) {
      reportError(Ctx, "Invalid Root Signature metadata - expected function, "
                       "signature, and version.");
      continue;
    }

    // Function was pruned during compilation.
    const MDOperand &FunctionPointerMdNode = RSDefNode->getOperand(0);
    if (FunctionPointerMdNode == nullptr) {
      reportError(
          Ctx, "Function associated with Root Signature definition is null.");
      continue;
    }

    ValueAsMetadata *VAM =
        llvm::dyn_cast<ValueAsMetadata>(FunctionPointerMdNode.get());
    if (VAM == nullptr) {
      reportError(Ctx, "First element of root signature is not a Value");
      continue;
    }

    Function *F = dyn_cast<Function>(VAM->getValue());
    if (F == nullptr) {
      reportError(Ctx, "First element of root signature is not a Function");
      continue;
    }

    Metadata *RootElementListOperand = RSDefNode->getOperand(1).get();

    if (RootElementListOperand == nullptr) {
      reportError(Ctx, "Root Element mdnode is null.");
      continue;
    }

    MDNode *RootElementListNode = dyn_cast<MDNode>(RootElementListOperand);
    if (RootElementListNode == nullptr) {
      reportError(Ctx, "Root Element is not a metadata node.");
      continue;
    }
    std::optional<uint32_t> V = extractMdIntValue(RSDefNode, 2);
    if (!V.has_value()) {
      reportError(Ctx, "Invalid RSDefNode value, expected constant int");
      continue;
    }

    llvm::hlsl::rootsig::MetadataParser MDParser(RootElementListNode);
    llvm::Expected<mcdxbc::RootSignatureDesc> RSDOrErr =
        MDParser.ParseRootSignature(V.value());

    if (!RSDOrErr) {
      handleAllErrors(RSDOrErr.takeError(), [&](ErrorInfoBase &EIB) {
        Ctx->emitError(EIB.message());
      });
      continue;
    }

    auto &RSD = *RSDOrErr;

    // Clang emits the root signature data in dxcontainer following a specific
    // sequence. First the header, then the root parameters. So the header
    // offset will always equal to the header size.
    RSD.RootParameterOffset = sizeof(dxbc::RTS0::v1::RootSignatureHeader);

    // static sampler offset is calculated when writting dxcontainer.
    RSD.StaticSamplersOffset = 0u;

    RSDMap.insert(std::make_pair(F, RSD));
  }

  return RSDMap;
}

AnalysisKey RootSignatureAnalysis::Key;

RootSignatureAnalysis::Result
RootSignatureAnalysis::run(Module &M, ModuleAnalysisManager &AM) {
  return RootSignatureBindingInfo(analyzeModule(M));
}

//===----------------------------------------------------------------------===//

PreservedAnalyses RootSignatureAnalysisPrinter::run(Module &M,
                                                    ModuleAnalysisManager &AM) {

  RootSignatureBindingInfo &RSDMap = AM.getResult<RootSignatureAnalysis>(M);

  OS << "Root Signature Definitions"
     << "\n";
  for (const Function &F : M) {
    auto It = RSDMap.find(&F);
    if (It == RSDMap.end())
      continue;
    const auto &RS = It->second;
    OS << "Definition for '" << F.getName() << "':\n";
    // start root signature header
    OS << "Flags: " << format_hex(RS.Flags, 8) << "\n"
       << "Version: " << RS.Version << "\n"
       << "RootParametersOffset: " << RS.RootParameterOffset << "\n"
       << "NumParameters: " << RS.ParametersContainer.size() << "\n";
    for (size_t I = 0; I < RS.ParametersContainer.size(); I++) {
<<<<<<< HEAD
      const auto &Info = RS.ParametersContainer.getInfo(I);
=======
      const mcdxbc::RootParameterInfo &Info = RS.ParametersContainer.getInfo(I);
>>>>>>> c6dfbc5c

      OS << "- Parameter Type: "
         << enumToStringRef(Info.Type, dxbc::getRootParameterTypes()) << "\n"
         << "  Shader Visibility: "
         << enumToStringRef(Info.Visibility, dxbc::getShaderVisibility())
         << "\n";
<<<<<<< HEAD
      const uint32_t &Loc = Info.Location;
      switch (Info.Type) {
      case dxbc::RootParameterType::Constants32Bit: {
        const mcdxbc::RootConstants &Constants =
            RS.ParametersContainer.getConstant(Loc);
=======
      switch (Info.Type) {
      case dxbc::RootParameterType::Constants32Bit: {
        const dxbc::RTS0::v1::RootConstants &Constants =
            RS.ParametersContainer.getConstant(Info.Location);
>>>>>>> c6dfbc5c
        OS << "  Register Space: " << Constants.RegisterSpace << "\n"
           << "  Shader Register: " << Constants.ShaderRegister << "\n"
           << "  Num 32 Bit Values: " << Constants.Num32BitValues << "\n";
        break;
      }
      case dxbc::RootParameterType::CBV:
      case dxbc::RootParameterType::UAV:
      case dxbc::RootParameterType::SRV: {
<<<<<<< HEAD
        const mcdxbc::RootDescriptor &Descriptor =
            RS.ParametersContainer.getRootDescriptor(Loc);
=======
        const dxbc::RTS0::v2::RootDescriptor &Descriptor =
            RS.ParametersContainer.getRootDescriptor(Info.Location);
>>>>>>> c6dfbc5c
        OS << "  Register Space: " << Descriptor.RegisterSpace << "\n"
           << "  Shader Register: " << Descriptor.ShaderRegister << "\n";
        if (RS.Version > 1)
          OS << "  Flags: " << Descriptor.Flags << "\n";
        break;
      }
      case dxbc::RootParameterType::DescriptorTable: {
        const mcdxbc::DescriptorTable &Table =
            RS.ParametersContainer.getDescriptorTable(Info.Location);
        OS << "  NumRanges: " << Table.Ranges.size() << "\n";

        for (const dxbc::RTS0::v2::DescriptorRange Range : Table) {
          OS << "  - Range Type: " << Range.RangeType << "\n"
             << "    Register Space: " << Range.RegisterSpace << "\n"
             << "    Base Shader Register: " << Range.BaseShaderRegister << "\n"
             << "    Num Descriptors: " << Range.NumDescriptors << "\n"
             << "    Offset In Descriptors From Table Start: "
             << Range.OffsetInDescriptorsFromTableStart << "\n";
          if (RS.Version > 1)
            OS << "    Flags: " << Range.Flags << "\n";
        }
        break;
      }
      }
    }
    OS << "NumStaticSamplers: " << 0 << "\n";
    OS << "StaticSamplersOffset: " << RS.StaticSamplersOffset << "\n";
  }
  return PreservedAnalyses::all();
}

//===----------------------------------------------------------------------===//
bool RootSignatureAnalysisWrapper::runOnModule(Module &M) {
  FuncToRsMap = std::make_unique<RootSignatureBindingInfo>(
      RootSignatureBindingInfo(analyzeModule(M)));
  return false;
}

void RootSignatureAnalysisWrapper::getAnalysisUsage(AnalysisUsage &AU) const {
  AU.setPreservesAll();
  AU.addPreserved<DXILMetadataAnalysisWrapperPass>();
}

char RootSignatureAnalysisWrapper::ID = 0;

INITIALIZE_PASS_BEGIN(RootSignatureAnalysisWrapper,
                      "dxil-root-signature-analysis",
                      "DXIL Root Signature Analysis", true, true)
INITIALIZE_PASS_END(RootSignatureAnalysisWrapper,
                    "dxil-root-signature-analysis",
                    "DXIL Root Signature Analysis", true, true)<|MERGE_RESOLUTION|>--- conflicted
+++ resolved
@@ -173,29 +173,18 @@
        << "RootParametersOffset: " << RS.RootParameterOffset << "\n"
        << "NumParameters: " << RS.ParametersContainer.size() << "\n";
     for (size_t I = 0; I < RS.ParametersContainer.size(); I++) {
-<<<<<<< HEAD
-      const auto &Info = RS.ParametersContainer.getInfo(I);
-=======
       const mcdxbc::RootParameterInfo &Info = RS.ParametersContainer.getInfo(I);
->>>>>>> c6dfbc5c
 
       OS << "- Parameter Type: "
          << enumToStringRef(Info.Type, dxbc::getRootParameterTypes()) << "\n"
          << "  Shader Visibility: "
          << enumToStringRef(Info.Visibility, dxbc::getShaderVisibility())
          << "\n";
-<<<<<<< HEAD
       const uint32_t &Loc = Info.Location;
       switch (Info.Type) {
       case dxbc::RootParameterType::Constants32Bit: {
         const mcdxbc::RootConstants &Constants =
             RS.ParametersContainer.getConstant(Loc);
-=======
-      switch (Info.Type) {
-      case dxbc::RootParameterType::Constants32Bit: {
-        const dxbc::RTS0::v1::RootConstants &Constants =
-            RS.ParametersContainer.getConstant(Info.Location);
->>>>>>> c6dfbc5c
         OS << "  Register Space: " << Constants.RegisterSpace << "\n"
            << "  Shader Register: " << Constants.ShaderRegister << "\n"
            << "  Num 32 Bit Values: " << Constants.Num32BitValues << "\n";
@@ -204,13 +193,8 @@
       case dxbc::RootParameterType::CBV:
       case dxbc::RootParameterType::UAV:
       case dxbc::RootParameterType::SRV: {
-<<<<<<< HEAD
         const mcdxbc::RootDescriptor &Descriptor =
             RS.ParametersContainer.getRootDescriptor(Loc);
-=======
-        const dxbc::RTS0::v2::RootDescriptor &Descriptor =
-            RS.ParametersContainer.getRootDescriptor(Info.Location);
->>>>>>> c6dfbc5c
         OS << "  Register Space: " << Descriptor.RegisterSpace << "\n"
            << "  Shader Register: " << Descriptor.ShaderRegister << "\n";
         if (RS.Version > 1)
