--- conflicted
+++ resolved
@@ -46,16 +46,10 @@
   uint32_t Offset = computeRootParametersOffset();
 
   for (const RootParameterInfo &I : ParametersContainer) {
-<<<<<<< HEAD
-    switch (I.Type) {
-    case dxbc::RootParameterType::Constants32Bit:
-      Size += sizeof(dxbc::RTS0::v1::RootConstants);
-=======
     Offset += sizeof(dxbc::RTS0::v1::RootParameterHeader);
     switch (I.Type) {
     case dxbc::RootParameterType::Constants32Bit:
       Offset += sizeof(dxbc::RTS0::v1::RootConstants);
->>>>>>> d397751b
       break;
     case dxbc::RootParameterType::CBV:
     case dxbc::RootParameterType::SRV:
@@ -109,11 +103,7 @@
   assert(NumParameters == ParamsOffsets.size());
   for (size_t I = 0; I < NumParameters; ++I) {
     rewriteOffsetToCurrentByte(BOS, ParamsOffsets[I]);
-<<<<<<< HEAD
-    const auto Info = ParametersContainer.getInfo(I);
-=======
     const RootParameterInfo &Info = ParametersContainer.getInfo(I);
->>>>>>> d397751b
     switch (Info.Type) {
     case dxbc::RootParameterType::Constants32Bit: {
       const mcdxbc::RootConstants &Constants =
