//===- llvm/MC/DXContainerRootSignature.cpp - RootSignature -*- C++ -*-=======//
//
// Part of the LLVM Project, under the Apache License v2.0 with LLVM Exceptions.
// See https://llvm.org/LICENSE.txt for license information.
// SPDX-License-Identifier: Apache-2.0 WITH LLVM-exception
//
//===----------------------------------------------------------------------===//

#include "llvm/MC/DXContainerRootSignature.h"
#include "llvm/ADT/SmallString.h"
#include "llvm/BinaryFormat/DXContainer.h"
#include "llvm/Support/EndianStream.h"
#include <cstdint>
#include <variant>

using namespace llvm;
using namespace llvm::mcdxbc;

class SizeCalculatorVisitor {
public:
  SizeCalculatorVisitor(uint32_t Version, size_t &SizeRef)
      : Size(SizeRef), Version(Version) {}

  void operator()(const dxbc::RootConstants *Value) const {
    Size += sizeof(dxbc::RootConstants);
  }

  void operator()(const dxbc::RST0::v0::RootDescriptor *Value) const {
    Size += sizeof(dxbc::RST0::v0::RootDescriptor);
  }

  void operator()(const dxbc::RST0::v1::RootDescriptor *Value) const {
    Size += sizeof(dxbc::RST0::v1::RootDescriptor);
  }

  void operator()(const DescriptorTable *Value) const {
    if (Version == 1)
      Size +=
          sizeof(dxbc::RST0::v0::DescriptorRange) * Value->Ranges.size() + 8;
    else
      Size +=
          sizeof(dxbc::RST0::v1::DescriptorRange) * Value->Ranges.size() + 8;
  }

private:
  size_t &Size;
  uint32_t Version;
};

static uint32_t writePlaceholder(raw_svector_ostream &Stream) {
  const uint32_t DummyValue = std::numeric_limits<uint32_t>::max();
  uint32_t Offset = Stream.tell();
  support::endian::write(Stream, DummyValue, llvm::endianness::little);
  return Offset;
}

static void rewriteOffsetToCurrentByte(raw_svector_ostream &Stream,
                                       uint32_t Offset) {
  uint32_t Value =
      support::endian::byte_swap<uint32_t, llvm::endianness::little>(
          Stream.tell());
  Stream.pwrite(reinterpret_cast<const char *>(&Value), sizeof(Value), Offset);
}

size_t RootSignatureDesc::getSize() const {
  size_t Size = sizeof(dxbc::RootSignatureHeader) +
                ParametersContainer.size() * sizeof(dxbc::RootParameterHeader);

<<<<<<< HEAD
  for (const auto &I : ParametersContainer) {
    std::optional<ParametersView> P = ParametersContainer.getParameter(&I);
    if (!P)
      continue;

    std::visit(SizeCalculatorVisitor(Version, Size), *P);
=======
  for (const RootParameterInfo &I : ParametersContainer) {
    switch (I.Header.ParameterType) {
    case llvm::to_underlying(dxbc::RootParameterType::Constants32Bit):
      Size += sizeof(dxbc::RootConstants);
      break;
    case llvm::to_underlying(dxbc::RootParameterType::CBV):
    case llvm::to_underlying(dxbc::RootParameterType::SRV):
    case llvm::to_underlying(dxbc::RootParameterType::UAV):
      if (Version == 1)
        Size += sizeof(dxbc::RTS0::v1::RootDescriptor);
      else
        Size += sizeof(dxbc::RTS0::v2::RootDescriptor);

      break;
    }
>>>>>>> 9d0614e7
  }

  return Size;
}

void RootSignatureDesc::write(raw_ostream &OS) const {
  SmallString<256> Storage;
  raw_svector_ostream BOS(Storage);
  BOS.reserveExtraSpace(getSize());

  const uint32_t NumParameters = ParametersContainer.size();

  support::endian::write(BOS, Version, llvm::endianness::little);
  support::endian::write(BOS, NumParameters, llvm::endianness::little);
  support::endian::write(BOS, RootParameterOffset, llvm::endianness::little);
  support::endian::write(BOS, NumStaticSamplers, llvm::endianness::little);
  support::endian::write(BOS, StaticSamplersOffset, llvm::endianness::little);
  support::endian::write(BOS, Flags, llvm::endianness::little);

  SmallVector<uint32_t> ParamsOffsets;
<<<<<<< HEAD
  for (const auto &P : ParametersContainer) {
=======
  for (const RootParameterInfo &P : ParametersContainer) {
>>>>>>> 9d0614e7
    support::endian::write(BOS, P.Header.ParameterType,
                           llvm::endianness::little);
    support::endian::write(BOS, P.Header.ShaderVisibility,
                           llvm::endianness::little);

    ParamsOffsets.push_back(writePlaceholder(BOS));
  }

  assert(NumParameters == ParamsOffsets.size());
  const RootParameterInfo *H = ParametersContainer.begin();
  for (size_t I = 0; I < NumParameters; ++I, H++) {
    rewriteOffsetToCurrentByte(BOS, ParamsOffsets[I]);
<<<<<<< HEAD
    auto P = ParametersContainer.getParameter(H);
    if (!P)
      continue;
    if (std::holds_alternative<const dxbc::RootConstants *>(P.value())) {
      auto *Constants = std::get<const dxbc::RootConstants *>(P.value());
      support::endian::write(BOS, Constants->ShaderRegister,
                             llvm::endianness::little);
      support::endian::write(BOS, Constants->RegisterSpace,
                             llvm::endianness::little);
      support::endian::write(BOS, Constants->Num32BitValues,
                             llvm::endianness::little);
    } else if (std::holds_alternative<const dxbc::RST0::v0::RootDescriptor *>(
                   *P)) {
      auto *Descriptor =
          std::get<const dxbc::RST0::v0::RootDescriptor *>(P.value());
      support::endian::write(BOS, Descriptor->ShaderRegister,
                             llvm::endianness::little);
      support::endian::write(BOS, Descriptor->RegisterSpace,
                             llvm::endianness::little);
    } else if (std::holds_alternative<const dxbc::RST0::v1::RootDescriptor *>(
                   *P)) {
      auto *Descriptor =
          std::get<const dxbc::RST0::v1::RootDescriptor *>(P.value());

      support::endian::write(BOS, Descriptor->ShaderRegister,
                             llvm::endianness::little);
      support::endian::write(BOS, Descriptor->RegisterSpace,
                             llvm::endianness::little);
      support::endian::write(BOS, Descriptor->Flags, llvm::endianness::little);
    } else if (std::holds_alternative<const DescriptorTable *>(P.value())) {
      auto *Table = std::get<const DescriptorTable *>(P.value());

      support::endian::write(BOS, (uint32_t)Table->Ranges.size(),
                             llvm::endianness::little);
      rewriteOffsetToCurrentByte(BOS, writePlaceholder(BOS));
      for (const auto &R : *Table) {
        if (std::holds_alternative<dxbc::RST0::v0::DescriptorRange>(R)) {
          auto Range = std::get<dxbc::RST0::v0::DescriptorRange>(R);

          support::endian::write(BOS, Range.RangeType,
                                 llvm::endianness::little);
          support::endian::write(BOS, Range.NumDescriptors,
                                 llvm::endianness::little);
          support::endian::write(BOS, Range.BaseShaderRegister,
                                 llvm::endianness::little);
          support::endian::write(BOS, Range.RegisterSpace,
                                 llvm::endianness::little);
          support::endian::write(BOS, Range.OffsetInDescriptorsFromTableStart,
                                 llvm::endianness::little);
        } else {
          if (std::holds_alternative<dxbc::RST0::v1::DescriptorRange>(R)) {
            auto Range = std::get<dxbc::RST0::v1::DescriptorRange>(R);

            support::endian::write(BOS, Range.RangeType,
                                   llvm::endianness::little);
            support::endian::write(BOS, Range.NumDescriptors,
                                   llvm::endianness::little);
            support::endian::write(BOS, Range.BaseShaderRegister,
                                   llvm::endianness::little);
            support::endian::write(BOS, Range.RegisterSpace,
                                   llvm::endianness::little);
            support::endian::write(BOS, Range.OffsetInDescriptorsFromTableStart,
                                   llvm::endianness::little);
            support::endian::write(BOS, Range.Flags, llvm::endianness::little);
          }
        }
      }
=======
    const auto &[Type, Loc] = ParametersContainer.getTypeAndLocForParameter(I);
    switch (Type) {
    case llvm::to_underlying(dxbc::RootParameterType::Constants32Bit): {
      const dxbc::RootConstants &Constants =
          ParametersContainer.getConstant(Loc);
      support::endian::write(BOS, Constants.ShaderRegister,
                             llvm::endianness::little);
      support::endian::write(BOS, Constants.RegisterSpace,
                             llvm::endianness::little);
      support::endian::write(BOS, Constants.Num32BitValues,
                             llvm::endianness::little);
      break;
    }
    case llvm::to_underlying(dxbc::RootParameterType::CBV):
    case llvm::to_underlying(dxbc::RootParameterType::SRV):
    case llvm::to_underlying(dxbc::RootParameterType::UAV): {
      const dxbc::RTS0::v2::RootDescriptor &Descriptor =
          ParametersContainer.getRootDescriptor(Loc);

      support::endian::write(BOS, Descriptor.ShaderRegister,
                             llvm::endianness::little);
      support::endian::write(BOS, Descriptor.RegisterSpace,
                             llvm::endianness::little);
      if (Version > 1)
        support::endian::write(BOS, Descriptor.Flags, llvm::endianness::little);
      break;
>>>>>>> 9d0614e7
    }
    }
  }
  assert(Storage.size() == getSize());
  OS.write(Storage.data(), Storage.size());
}<|MERGE_RESOLUTION|>--- conflicted
+++ resolved
@@ -8,44 +8,10 @@
 
 #include "llvm/MC/DXContainerRootSignature.h"
 #include "llvm/ADT/SmallString.h"
-#include "llvm/BinaryFormat/DXContainer.h"
 #include "llvm/Support/EndianStream.h"
-#include <cstdint>
-#include <variant>
 
 using namespace llvm;
 using namespace llvm::mcdxbc;
-
-class SizeCalculatorVisitor {
-public:
-  SizeCalculatorVisitor(uint32_t Version, size_t &SizeRef)
-      : Size(SizeRef), Version(Version) {}
-
-  void operator()(const dxbc::RootConstants *Value) const {
-    Size += sizeof(dxbc::RootConstants);
-  }
-
-  void operator()(const dxbc::RST0::v0::RootDescriptor *Value) const {
-    Size += sizeof(dxbc::RST0::v0::RootDescriptor);
-  }
-
-  void operator()(const dxbc::RST0::v1::RootDescriptor *Value) const {
-    Size += sizeof(dxbc::RST0::v1::RootDescriptor);
-  }
-
-  void operator()(const DescriptorTable *Value) const {
-    if (Version == 1)
-      Size +=
-          sizeof(dxbc::RST0::v0::DescriptorRange) * Value->Ranges.size() + 8;
-    else
-      Size +=
-          sizeof(dxbc::RST0::v1::DescriptorRange) * Value->Ranges.size() + 8;
-  }
-
-private:
-  size_t &Size;
-  uint32_t Version;
-};
 
 static uint32_t writePlaceholder(raw_svector_ostream &Stream) {
   const uint32_t DummyValue = std::numeric_limits<uint32_t>::max();
@@ -66,14 +32,6 @@
   size_t Size = sizeof(dxbc::RootSignatureHeader) +
                 ParametersContainer.size() * sizeof(dxbc::RootParameterHeader);
 
-<<<<<<< HEAD
-  for (const auto &I : ParametersContainer) {
-    std::optional<ParametersView> P = ParametersContainer.getParameter(&I);
-    if (!P)
-      continue;
-
-    std::visit(SizeCalculatorVisitor(Version, Size), *P);
-=======
   for (const RootParameterInfo &I : ParametersContainer) {
     switch (I.Header.ParameterType) {
     case llvm::to_underlying(dxbc::RootParameterType::Constants32Bit):
@@ -89,9 +47,7 @@
 
       break;
     }
->>>>>>> 9d0614e7
   }
-
   return Size;
 }
 
@@ -110,11 +66,7 @@
   support::endian::write(BOS, Flags, llvm::endianness::little);
 
   SmallVector<uint32_t> ParamsOffsets;
-<<<<<<< HEAD
-  for (const auto &P : ParametersContainer) {
-=======
   for (const RootParameterInfo &P : ParametersContainer) {
->>>>>>> 9d0614e7
     support::endian::write(BOS, P.Header.ParameterType,
                            llvm::endianness::little);
     support::endian::write(BOS, P.Header.ShaderVisibility,
@@ -124,78 +76,8 @@
   }
 
   assert(NumParameters == ParamsOffsets.size());
-  const RootParameterInfo *H = ParametersContainer.begin();
-  for (size_t I = 0; I < NumParameters; ++I, H++) {
+  for (size_t I = 0; I < NumParameters; ++I) {
     rewriteOffsetToCurrentByte(BOS, ParamsOffsets[I]);
-<<<<<<< HEAD
-    auto P = ParametersContainer.getParameter(H);
-    if (!P)
-      continue;
-    if (std::holds_alternative<const dxbc::RootConstants *>(P.value())) {
-      auto *Constants = std::get<const dxbc::RootConstants *>(P.value());
-      support::endian::write(BOS, Constants->ShaderRegister,
-                             llvm::endianness::little);
-      support::endian::write(BOS, Constants->RegisterSpace,
-                             llvm::endianness::little);
-      support::endian::write(BOS, Constants->Num32BitValues,
-                             llvm::endianness::little);
-    } else if (std::holds_alternative<const dxbc::RST0::v0::RootDescriptor *>(
-                   *P)) {
-      auto *Descriptor =
-          std::get<const dxbc::RST0::v0::RootDescriptor *>(P.value());
-      support::endian::write(BOS, Descriptor->ShaderRegister,
-                             llvm::endianness::little);
-      support::endian::write(BOS, Descriptor->RegisterSpace,
-                             llvm::endianness::little);
-    } else if (std::holds_alternative<const dxbc::RST0::v1::RootDescriptor *>(
-                   *P)) {
-      auto *Descriptor =
-          std::get<const dxbc::RST0::v1::RootDescriptor *>(P.value());
-
-      support::endian::write(BOS, Descriptor->ShaderRegister,
-                             llvm::endianness::little);
-      support::endian::write(BOS, Descriptor->RegisterSpace,
-                             llvm::endianness::little);
-      support::endian::write(BOS, Descriptor->Flags, llvm::endianness::little);
-    } else if (std::holds_alternative<const DescriptorTable *>(P.value())) {
-      auto *Table = std::get<const DescriptorTable *>(P.value());
-
-      support::endian::write(BOS, (uint32_t)Table->Ranges.size(),
-                             llvm::endianness::little);
-      rewriteOffsetToCurrentByte(BOS, writePlaceholder(BOS));
-      for (const auto &R : *Table) {
-        if (std::holds_alternative<dxbc::RST0::v0::DescriptorRange>(R)) {
-          auto Range = std::get<dxbc::RST0::v0::DescriptorRange>(R);
-
-          support::endian::write(BOS, Range.RangeType,
-                                 llvm::endianness::little);
-          support::endian::write(BOS, Range.NumDescriptors,
-                                 llvm::endianness::little);
-          support::endian::write(BOS, Range.BaseShaderRegister,
-                                 llvm::endianness::little);
-          support::endian::write(BOS, Range.RegisterSpace,
-                                 llvm::endianness::little);
-          support::endian::write(BOS, Range.OffsetInDescriptorsFromTableStart,
-                                 llvm::endianness::little);
-        } else {
-          if (std::holds_alternative<dxbc::RST0::v1::DescriptorRange>(R)) {
-            auto Range = std::get<dxbc::RST0::v1::DescriptorRange>(R);
-
-            support::endian::write(BOS, Range.RangeType,
-                                   llvm::endianness::little);
-            support::endian::write(BOS, Range.NumDescriptors,
-                                   llvm::endianness::little);
-            support::endian::write(BOS, Range.BaseShaderRegister,
-                                   llvm::endianness::little);
-            support::endian::write(BOS, Range.RegisterSpace,
-                                   llvm::endianness::little);
-            support::endian::write(BOS, Range.OffsetInDescriptorsFromTableStart,
-                                   llvm::endianness::little);
-            support::endian::write(BOS, Range.Flags, llvm::endianness::little);
-          }
-        }
-      }
-=======
     const auto &[Type, Loc] = ParametersContainer.getTypeAndLocForParameter(I);
     switch (Type) {
     case llvm::to_underlying(dxbc::RootParameterType::Constants32Bit): {
@@ -222,7 +104,6 @@
       if (Version > 1)
         support::endian::write(BOS, Descriptor.Flags, llvm::endianness::little);
       break;
->>>>>>> 9d0614e7
     }
     }
   }
