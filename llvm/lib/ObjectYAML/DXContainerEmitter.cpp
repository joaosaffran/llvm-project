--- conflicted
+++ resolved
@@ -275,13 +275,8 @@
       RS.StaticSamplersOffset = P.RootSignature->StaticSamplersOffset;
 
       for (const auto &Param : P.RootSignature->Parameters) {
-<<<<<<< HEAD
-        dxbc::RootParameterHeader Header{Param.Type, Param.Visibility,
-                                         Param.Offset};
-=======
         auto Header = dxbc::RTS0::v1::RootParameterHeader{
             Param.Type, Param.Visibility, Param.Offset};
->>>>>>> 3094a758
 
         if (auto *ConstantYaml =
                 std::get_if<DXContainerYAML::RootConstantsYaml>(&Param.Data)) {
