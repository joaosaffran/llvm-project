--- conflicted
+++ resolved
@@ -76,13 +76,6 @@
         return std::move(E);
 
       auto Constants = *ConstantsOrErr;
-<<<<<<< HEAD
-      RootConstantsYaml ConstantYaml;
-      ConstantYaml.Num32BitValues = Constants.Num32BitValues;
-      ConstantYaml.ShaderRegister = Constants.ShaderRegister;
-      ConstantYaml.RegisterSpace = Constants.RegisterSpace;
-      NewP.Data = ConstantYaml;
-=======
       RootParameterLocationYaml Location(Header);
       RootConstantsYaml &ConstantYaml =
           RootSigDesc.Parameters.getOrInsertConstants(Location);
@@ -91,7 +84,6 @@
       ConstantYaml.ShaderRegister = Constants.ShaderRegister;
       ConstantYaml.RegisterSpace = Constants.RegisterSpace;
 
->>>>>>> 8c65a9da
     } else if (auto *RDV =
                    dyn_cast<object::DirectX::RootDescriptorView>(&ParamView)) {
       llvm::Expected<dxbc::RTS0::v2::RootDescriptor> DescriptorOrErr =
@@ -99,15 +91,11 @@
       if (Error E = DescriptorOrErr.takeError())
         return std::move(E);
       auto Descriptor = *DescriptorOrErr;
-<<<<<<< HEAD
-      RootDescriptorYaml YamlDescriptor;
-=======
       RootParameterLocationYaml Location(Header);
       RootDescriptorYaml &YamlDescriptor =
           RootSigDesc.Parameters.getOrInsertDescriptor(Location);
       RootSigDesc.Parameters.insertLocation(Location);
 
->>>>>>> 8c65a9da
       YamlDescriptor.ShaderRegister = Descriptor.ShaderRegister;
       YamlDescriptor.RegisterSpace = Descriptor.RegisterSpace;
       if (Version > 1) {
@@ -356,36 +344,6 @@
 #include "llvm/BinaryFormat/DXContainerConstants.def"
 }
 
-<<<<<<< HEAD
-void MappingTraits<llvm::DXContainerYAML::RootParameterYamlDesc>::mapping(
-    IO &IO, llvm::DXContainerYAML::RootParameterYamlDesc &P) {
-  IO.mapRequired("ParameterType", P.Type);
-  IO.mapRequired("ShaderVisibility", P.Visibility);
-
-  switch (P.Type) {
-  case llvm::to_underlying(dxbc::RootParameterType::Constants32Bit): {
-    DXContainerYAML::RootConstantsYaml Constants;
-    if (IO.outputting())
-      Constants = std::get<DXContainerYAML::RootConstantsYaml>(P.Data);
-    IO.mapRequired("Constants", Constants);
-    if (!IO.outputting())
-      P.Data = Constants;
-  } break;
-  case llvm::to_underlying(dxbc::RootParameterType::CBV):
-  case llvm::to_underlying(dxbc::RootParameterType::SRV):
-  case llvm::to_underlying(dxbc::RootParameterType::UAV): {
-    DXContainerYAML::RootDescriptorYaml Descriptor;
-    if (IO.outputting())
-      Descriptor = std::get<DXContainerYAML::RootDescriptorYaml>(P.Data);
-    IO.mapRequired("Descriptor", Descriptor);
-    if (!IO.outputting())
-      P.Data = Descriptor;
-  } break;
-  }
-}
-
-=======
->>>>>>> 8c65a9da
 void MappingTraits<DXContainerYAML::Part>::mapping(IO &IO,
                                                    DXContainerYAML::Part &P) {
   IO.mapRequired("Name", P.Name);
