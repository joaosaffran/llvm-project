--- conflicted
+++ resolved
@@ -211,12 +211,7 @@
 
     if (Version > 2) {
 #define STATIC_SAMPLER_FLAG(Num, Enum, Flag)                                   \
-<<<<<<< HEAD
-  NewS.Enum =                                                                  \
-      (S.Flags & llvm::to_underlying(dxbc::StaticSamplerFlags::Enum)) > 0;
-=======
   NewS.Enum = (S.Flags & llvm::to_underlying(dxbc::StaticSamplerFlags::Enum));
->>>>>>> e28a5596
 #include "llvm/BinaryFormat/DXContainerConstants.def"
     }
     RootSigDesc.StaticSamplers.push_back(NewS);
