--- conflicted
+++ resolved
@@ -158,6 +158,7 @@
 
     RootSigDesc.StaticSamplers.push_back(NewS);
   }
+
 #define ROOT_ELEMENT_FLAG(Num, Val)                                            \
   RootSigDesc.Val =                                                            \
       (Flags & llvm::to_underlying(dxbc::RootElementFlag::Val)) > 0;
@@ -358,12 +359,8 @@
   IO.mapRequired("RootParametersOffset", S.RootParametersOffset);
   IO.mapRequired("NumStaticSamplers", S.NumStaticSamplers);
   IO.mapRequired("StaticSamplersOffset", S.StaticSamplersOffset);
-<<<<<<< HEAD
-  IO.mapRequired("Parameters", S.Parameters);
+  IO.mapRequired("Parameters", S.Parameters.Locations, S);
   IO.mapOptional("Samplers", S.StaticSamplers);
-=======
-  IO.mapRequired("Parameters", S.Parameters.Locations, S);
->>>>>>> 08c5207a
 #define ROOT_ELEMENT_FLAG(Num, Val) IO.mapOptional(#Val, S.Val, false);
 #include "llvm/BinaryFormat/DXContainerConstants.def"
 }
@@ -430,7 +427,21 @@
   }
 }
 
-<<<<<<< HEAD
+void MappingTraits<llvm::DXContainerYAML::RootConstantsYaml>::mapping(
+    IO &IO, llvm::DXContainerYAML::RootConstantsYaml &C) {
+  IO.mapRequired("Num32BitValues", C.Num32BitValues);
+  IO.mapRequired("RegisterSpace", C.RegisterSpace);
+  IO.mapRequired("ShaderRegister", C.ShaderRegister);
+}
+
+void MappingTraits<llvm::DXContainerYAML::RootDescriptorYaml>::mapping(
+    IO &IO, llvm::DXContainerYAML::RootDescriptorYaml &D) {
+  IO.mapRequired("RegisterSpace", D.RegisterSpace);
+  IO.mapRequired("ShaderRegister", D.ShaderRegister);
+#define ROOT_DESCRIPTOR_FLAG(Num, Val) IO.mapOptional(#Val, D.Val, false);
+#include "llvm/BinaryFormat/DXContainerConstants.def"
+}
+
 void MappingTraits<llvm::DXContainerYAML::StaticSamplerYamlDesc>::mapping(
     IO &IO, llvm::DXContainerYAML::StaticSamplerYamlDesc &S) {
 
@@ -447,21 +458,6 @@
   IO.mapRequired("ShaderRegister", S.ShaderRegister);
   IO.mapRequired("RegisterSpace", S.RegisterSpace);
   IO.mapRequired("ShaderVisibility", S.ShaderVisibility);
-=======
-void MappingTraits<llvm::DXContainerYAML::RootConstantsYaml>::mapping(
-    IO &IO, llvm::DXContainerYAML::RootConstantsYaml &C) {
-  IO.mapRequired("Num32BitValues", C.Num32BitValues);
-  IO.mapRequired("RegisterSpace", C.RegisterSpace);
-  IO.mapRequired("ShaderRegister", C.ShaderRegister);
-}
-
-void MappingTraits<llvm::DXContainerYAML::RootDescriptorYaml>::mapping(
-    IO &IO, llvm::DXContainerYAML::RootDescriptorYaml &D) {
-  IO.mapRequired("RegisterSpace", D.RegisterSpace);
-  IO.mapRequired("ShaderRegister", D.ShaderRegister);
-#define ROOT_DESCRIPTOR_FLAG(Num, Val) IO.mapOptional(#Val, D.Val, false);
-#include "llvm/BinaryFormat/DXContainerConstants.def"
->>>>>>> 08c5207a
 }
 
 void MappingTraits<DXContainerYAML::Part>::mapping(IO &IO,
