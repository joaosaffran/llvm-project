--- conflicted
+++ resolved
@@ -11,13 +11,8 @@
 attributes #0 = { "hlsl.numthreads"="1,1,1" "hlsl.shader"="compute" }
 
 !dx.rootsignatures = !{!2} ; list of function/root signature pairs
-<<<<<<< HEAD
-!2 = !{ ptr @main, !3 } ; function, root signature
+!2 = !{ ptr @main, !3, i32 2 } ; function, root signature
 !3 = !{ !4, !5, !6, !7 } ; list of root signature elements
-=======
-!2 = !{ ptr @main, !3, i32 2 } ; function, root signature
-!3 = !{ !4, !5, !6 } ; list of root signature elements
->>>>>>> 746c54a7
 !4 = !{ !"RootFlags", i32 1 } ; 1 = allow_input_assembler_input_layout
 !5 = !{ !"RootConstants", i32 0, i32 1, i32 2, i32 3 }
 !6 = !{ !"RootSRV", i32 1, i32 4, i32 5, i32 6 }
